--- conflicted
+++ resolved
@@ -71,30 +71,12 @@
 
 	mockResponseListAll = githubv4mock.DataResponse(map[string]any{
 		"repository": map[string]any{
-			"discussions": map[string]any{
-				"nodes": discussionsAll,
-				"pageInfo": map[string]any{
-					"hasNextPage":     false,
-					"hasPreviousPage": false,
-					"startCursor":     "",
-					"endCursor":       "",
-				},
-				"totalCount": 3,
-			},
+			"discussions": map[string]any{"nodes": discussionsAll},
 		},
 	})
 	mockResponseListGeneral = githubv4mock.DataResponse(map[string]any{
 		"repository": map[string]any{
-			"discussions": map[string]any{
-				"nodes": discussionsGeneral,
-				"pageInfo": map[string]any{
-					"hasNextPage":     false,
-					"hasPreviousPage": false,
-					"startCursor":     "",
-					"endCursor":       "",
-				},
-				"totalCount": 2,
-			},
+			"discussions": map[string]any{"nodes": discussionsGeneral},
 		},
 	})
 	mockResponseOrderedCreatedAsc = githubv4mock.DataResponse(map[string]any{
@@ -126,35 +108,20 @@
 	assert.Contains(t, toolDef.InputSchema.Properties, "direction")
 	assert.ElementsMatch(t, toolDef.InputSchema.Required, []string{"owner", "repo"})
 
-<<<<<<< HEAD
-=======
-	// Use exact string queries that match implementation output (from error messages)
-	qDiscussions := "query($after:String$first:Int!$owner:String!$repo:String!){repository(owner: $owner, name: $repo){discussions(first: $first, after: $after){nodes{number,title,createdAt,category{name},url},pageInfo{hasNextPage,hasPreviousPage,startCursor,endCursor},totalCount}}}"
-
-	qDiscussionsFiltered := "query($after:String$categoryId:ID!$first:Int!$owner:String!$repo:String!){repository(owner: $owner, name: $repo){discussions(first: $first, after: $after, categoryId: $categoryId){nodes{number,title,createdAt,category{name},url},pageInfo{hasNextPage,hasPreviousPage,startCursor,endCursor},totalCount}}}"
-
-	// Variables matching what GraphQL receives after JSON marshaling/unmarshaling
->>>>>>> 7ccc6b64
 	varsListAll := map[string]interface{}{
-		"owner": "owner",
-		"repo":  "repo",
-		"first": float64(30),
-		"after": (*string)(nil),
+		"owner": githubv4.String("owner"),
+		"repo":  githubv4.String("repo"),
 	}
 
 	varsRepoNotFound := map[string]interface{}{
-		"owner": "owner",
-		"repo":  "nonexistent-repo",
-		"first": float64(30),
-		"after": (*string)(nil),
+		"owner": githubv4.String("owner"),
+		"repo":  githubv4.String("nonexistent-repo"),
 	}
 
 	varsDiscussionsFiltered := map[string]interface{}{
-		"owner":      "owner",
-		"repo":       "repo",
-		"categoryId": "DIC_kwDOABC123",
-		"first":      float64(30),
-		"after":      (*string)(nil),
+		"owner":      githubv4.String("owner"),
+		"repo":       githubv4.String("repo"),
+		"categoryId": githubv4.ID("DIC_kwDOABC123"),
 	}
 
 	varsOrderByCreatedAsc := map[string]interface{}{
@@ -343,21 +310,11 @@
 			}
 			require.NoError(t, err)
 
-			// Parse the structured response with pagination info
-			var response struct {
-				Discussions []*github.Discussion `json:"discussions"`
-				PageInfo    struct {
-					HasNextPage     bool   `json:"hasNextPage"`
-					HasPreviousPage bool   `json:"hasPreviousPage"`
-					StartCursor     string `json:"startCursor"`
-					EndCursor       string `json:"endCursor"`
-				} `json:"pageInfo"`
-				TotalCount int `json:"totalCount"`
-			}
-			err = json.Unmarshal([]byte(text), &response)
+			var returnedDiscussions []*github.Discussion
+			err = json.Unmarshal([]byte(text), &returnedDiscussions)
 			require.NoError(t, err)
 
-			assert.Len(t, response.Discussions, tc.expectedCount, "Expected %d discussions, got %d", tc.expectedCount, len(response.Discussions))
+			assert.Len(t, returnedDiscussions, tc.expectedCount, "Expected %d discussions, got %d", tc.expectedCount, len(returnedDiscussions))
 
 			// Verify order if verifyOrder function is provided
 			if tc.verifyOrder != nil {
@@ -366,7 +323,7 @@
 
 			// Verify that all returned discussions have a category if filtered
 			if _, hasCategory := tc.reqParams["category"]; hasCategory {
-				for _, discussion := range response.Discussions {
+				for _, discussion := range returnedDiscussions {
 					require.NotNil(t, discussion.DiscussionCategory, "Discussion should have category")
 					assert.NotEmpty(t, *discussion.DiscussionCategory.Name, "Discussion should have category name")
 				}
