package github

import (
	"context"
	"encoding/json"
	"fmt"
	"io"
	"net/http"
	"time"

	"github.com/google/go-github/v69/github"
	"github.com/mark3labs/mcp-go/mcp"
	"github.com/mark3labs/mcp-go/server"
)

// getIssue creates a tool to get details of a specific issue in a GitHub repository.
func getIssue(client *github.Client) (tool mcp.Tool, handler server.ToolHandlerFunc) {
	return mcp.NewTool("get_issue",
			mcp.WithDescription("Get details of a specific issue in a GitHub repository."),
			mcp.WithString("owner",
				mcp.Required(),
				mcp.Description("The owner of the repository."),
			),
			mcp.WithString("repo",
				mcp.Required(),
				mcp.Description("The name of the repository."),
			),
			mcp.WithNumber("issue_number",
				mcp.Required(),
				mcp.Description("The number of the issue."),
			),
		),
		func(ctx context.Context, request mcp.CallToolRequest) (*mcp.CallToolResult, error) {
			owner := request.Params.Arguments["owner"].(string)
			repo := request.Params.Arguments["repo"].(string)
			issueNumber := int(request.Params.Arguments["issue_number"].(float64))

			issue, resp, err := client.Issues.Get(ctx, owner, repo, issueNumber)
			if err != nil {
				return nil, fmt.Errorf("failed to get issue: %w", err)
			}
			defer func() { _ = resp.Body.Close() }()

			if resp.StatusCode != http.StatusOK {
				body, err := io.ReadAll(resp.Body)
				if err != nil {
					return nil, fmt.Errorf("failed to read response body: %w", err)
				}
				return mcp.NewToolResultError(fmt.Sprintf("failed to get issue: %s", string(body))), nil
			}

			r, err := json.Marshal(issue)
			if err != nil {
				return nil, fmt.Errorf("failed to marshal issue: %w", err)
			}

			return mcp.NewToolResultText(string(r)), nil
		}
}

// addIssueComment creates a tool to add a comment to an issue.
func addIssueComment(client *github.Client) (tool mcp.Tool, handler server.ToolHandlerFunc) {
	return mcp.NewTool("add_issue_comment",
			mcp.WithDescription("Add a comment to an existing issue"),
			mcp.WithString("owner",
				mcp.Required(),
				mcp.Description("Repository owner"),
			),
			mcp.WithString("repo",
				mcp.Required(),
				mcp.Description("Repository name"),
			),
			mcp.WithNumber("issue_number",
				mcp.Required(),
				mcp.Description("Issue number to comment on"),
			),
			mcp.WithString("body",
				mcp.Required(),
				mcp.Description("Comment text"),
			),
		),
		func(ctx context.Context, request mcp.CallToolRequest) (*mcp.CallToolResult, error) {
			owner := request.Params.Arguments["owner"].(string)
			repo := request.Params.Arguments["repo"].(string)
			issueNumber := int(request.Params.Arguments["issue_number"].(float64))
			body := request.Params.Arguments["body"].(string)

			comment := &github.IssueComment{
				Body: github.Ptr(body),
			}

			createdComment, resp, err := client.Issues.CreateComment(ctx, owner, repo, issueNumber, comment)
			if err != nil {
				return nil, fmt.Errorf("failed to create comment: %w", err)
			}
			defer func() { _ = resp.Body.Close() }()

			if resp.StatusCode != http.StatusCreated {
				body, err := io.ReadAll(resp.Body)
				if err != nil {
					return nil, fmt.Errorf("failed to read response body: %w", err)
				}
				return mcp.NewToolResultError(fmt.Sprintf("failed to create comment: %s", string(body))), nil
			}

			r, err := json.Marshal(createdComment)
			if err != nil {
				return nil, fmt.Errorf("failed to marshal response: %w", err)
			}

			return mcp.NewToolResultText(string(r)), nil
		}
}

// searchIssues creates a tool to search for issues and pull requests.
func searchIssues(client *github.Client) (tool mcp.Tool, handler server.ToolHandlerFunc) {
	return mcp.NewTool("search_issues",
			mcp.WithDescription("Search for issues and pull requests across GitHub repositories"),
			mcp.WithString("q",
				mcp.Required(),
				mcp.Description("Search query using GitHub issues search syntax"),
			),
			mcp.WithString("sort",
				mcp.Description("Sort field (comments, reactions, created, etc.)"),
			),
			mcp.WithString("order",
				mcp.Description("Sort order ('asc' or 'desc')"),
			),
			mcp.WithNumber("per_page",
				mcp.Description("Results per page (max 100)"),
			),
			mcp.WithNumber("page",
				mcp.Description("Page number"),
			),
		),
		func(ctx context.Context, request mcp.CallToolRequest) (*mcp.CallToolResult, error) {
			query := request.Params.Arguments["q"].(string)
			sort := ""
			if s, ok := request.Params.Arguments["sort"].(string); ok {
				sort = s
			}
			order := ""
			if o, ok := request.Params.Arguments["order"].(string); ok {
				order = o
			}
			perPage := 30
			if pp, ok := request.Params.Arguments["per_page"].(float64); ok {
				perPage = int(pp)
			}
			page := 1
			if p, ok := request.Params.Arguments["page"].(float64); ok {
				page = int(p)
			}

			opts := &github.SearchOptions{
				Sort:  sort,
				Order: order,
				ListOptions: github.ListOptions{
					PerPage: perPage,
					Page:    page,
				},
			}

			result, resp, err := client.Search.Issues(ctx, query, opts)
			if err != nil {
				return nil, fmt.Errorf("failed to search issues: %w", err)
			}
			defer func() { _ = resp.Body.Close() }()

			if resp.StatusCode != http.StatusOK {
				body, err := io.ReadAll(resp.Body)
				if err != nil {
					return nil, fmt.Errorf("failed to read response body: %w", err)
				}
				return mcp.NewToolResultError(fmt.Sprintf("failed to search issues: %s", string(body))), nil
			}

			r, err := json.Marshal(result)
			if err != nil {
				return nil, fmt.Errorf("failed to marshal response: %w", err)
			}

			return mcp.NewToolResultText(string(r)), nil
		}
}

// createIssue creates a tool to create a new issue in a GitHub repository.
func createIssue(client *github.Client) (tool mcp.Tool, handler server.ToolHandlerFunc) {
	return mcp.NewTool("create_issue",
			mcp.WithDescription("Create a new issue in a GitHub repository"),
			mcp.WithString("owner",
				mcp.Required(),
				mcp.Description("Repository owner"),
			),
			mcp.WithString("repo",
				mcp.Required(),
				mcp.Description("Repository name"),
			),
			mcp.WithString("title",
				mcp.Required(),
				mcp.Description("Issue title"),
			),
			mcp.WithString("body",
				mcp.Description("Issue body content"),
			),
			mcp.WithString("assignees",
				mcp.Description("Comma-separate list of usernames to assign to this issue"),
			),
			mcp.WithString("labels",
				mcp.Description("Comma-separate list of labels to apply to this issue"),
			),
		),
		func(ctx context.Context, request mcp.CallToolRequest) (*mcp.CallToolResult, error) {
			owner := request.Params.Arguments["owner"].(string)
			repo := request.Params.Arguments["repo"].(string)
			title := request.Params.Arguments["title"].(string)

			// Optional parameters
			var body string
			if b, ok := request.Params.Arguments["body"].(string); ok {
				body = b
			}

			// Parse assignees if present
			assignees := []string{} // default to empty slice, can't be nil
			if a, ok := request.Params.Arguments["assignees"].(string); ok && a != "" {
				assignees = parseCommaSeparatedList(a)
			}

			// Parse labels if present
			labels := []string{} // default to empty slice, can't be nil
			if l, ok := request.Params.Arguments["labels"].(string); ok && l != "" {
				labels = parseCommaSeparatedList(l)
			}

			// Create the issue request
			issueRequest := &github.IssueRequest{
				Title:     github.Ptr(title),
				Body:      github.Ptr(body),
				Assignees: &assignees,
				Labels:    &labels,
			}

			issue, resp, err := client.Issues.Create(ctx, owner, repo, issueRequest)
			if err != nil {
				return nil, fmt.Errorf("failed to create issue: %w", err)
			}
			defer func() { _ = resp.Body.Close() }()

			if resp.StatusCode != http.StatusCreated {
				body, err := io.ReadAll(resp.Body)
				if err != nil {
					return nil, fmt.Errorf("failed to read response body: %w", err)
				}
				return mcp.NewToolResultError(fmt.Sprintf("failed to create issue: %s", string(body))), nil
			}

			r, err := json.Marshal(issue)
			if err != nil {
				return nil, fmt.Errorf("failed to marshal response: %w", err)
			}

			return mcp.NewToolResultText(string(r)), nil
		}
<<<<<<< HEAD
}

// listIssues creates a tool to list and filter repository issues
func listIssues(client *github.Client) (tool mcp.Tool, handler server.ToolHandlerFunc) {
	return mcp.NewTool("list_issues",
			mcp.WithDescription("List issues in a GitHub repository with filtering options"),
			mcp.WithString("owner",
				mcp.Required(),
				mcp.Description("Repository owner"),
			),
			mcp.WithString("repo",
				mcp.Required(),
				mcp.Description("Repository name"),
			),
			mcp.WithString("state",
				mcp.Description("Filter by state ('open', 'closed', 'all')"),
			),
			mcp.WithString("labels",
				mcp.Description("Comma-separated list of labels to filter by"),
			),
			mcp.WithString("sort",
				mcp.Description("Sort by ('created', 'updated', 'comments')"),
			),
			mcp.WithString("direction",
				mcp.Description("Sort direction ('asc', 'desc')"),
			),
			mcp.WithString("since",
				mcp.Description("Filter by date (ISO 8601 timestamp)"),
			),
			mcp.WithNumber("page",
				mcp.Description("Page number"),
			),
			mcp.WithNumber("per_page",
				mcp.Description("Results per page"),
			),
		),
		func(ctx context.Context, request mcp.CallToolRequest) (*mcp.CallToolResult, error) {
			owner := request.Params.Arguments["owner"].(string)
			repo := request.Params.Arguments["repo"].(string)

			opts := &github.IssueListByRepoOptions{}

			// Set optional parameters if provided
			if state, ok := request.Params.Arguments["state"].(string); ok && state != "" {
				opts.State = state
			}

			if labels, ok := request.Params.Arguments["labels"].(string); ok && labels != "" {
				opts.Labels = parseCommaSeparatedList(labels)
			}

			if sort, ok := request.Params.Arguments["sort"].(string); ok && sort != "" {
				opts.Sort = sort
			}

			if direction, ok := request.Params.Arguments["direction"].(string); ok && direction != "" {
				opts.Direction = direction
			}

			if since, ok := request.Params.Arguments["since"].(string); ok && since != "" {
				timestamp, err := parseISOTimestamp(since)
				if err != nil {
					return mcp.NewToolResultError(fmt.Sprintf("failed to list issues: %s", err.Error())), nil
				}
				opts.Since = timestamp
			}

			if page, ok := request.Params.Arguments["page"].(float64); ok {
				opts.Page = int(page)
			}

			if perPage, ok := request.Params.Arguments["per_page"].(float64); ok {
				opts.PerPage = int(perPage)
			}

			issues, resp, err := client.Issues.ListByRepo(ctx, owner, repo, opts)
			if err != nil {
				return nil, fmt.Errorf("failed to list issues: %w", err)
			}
			defer func() { _ = resp.Body.Close() }()

			if resp.StatusCode != http.StatusOK {
				body, err := io.ReadAll(resp.Body)
				if err != nil {
					return nil, fmt.Errorf("failed to read response body: %w", err)
				}
				return mcp.NewToolResultError(fmt.Sprintf("failed to list issues: %s", string(body))), nil
			}

			r, err := json.Marshal(issues)
			if err != nil {
				return nil, fmt.Errorf("failed to marshal issues: %w", err)
			}

			return mcp.NewToolResultText(string(r)), nil
		}
}

// parseISOTimestamp parses an ISO 8601 timestamp string into a time.Time object.
// Returns the parsed time or an error if parsing fails.
// Example formats supported: "2023-01-15T14:30:00Z", "2023-01-15"
func parseISOTimestamp(timestamp string) (time.Time, error) {
	if timestamp == "" {
		return time.Time{}, fmt.Errorf("empty timestamp")
	}

	// Try RFC3339 format (standard ISO 8601 with time)
	t, err := time.Parse(time.RFC3339, timestamp)
	if err == nil {
		return t, nil
	}

	// Try simple date format (YYYY-MM-DD)
	t, err = time.Parse("2006-01-02", timestamp)
	if err == nil {
		return t, nil
	}

	// Return error with supported formats
	return time.Time{}, fmt.Errorf("invalid ISO 8601 timestamp: %s (supported formats: YYYY-MM-DDThh:mm:ssZ or YYYY-MM-DD)", timestamp)
=======
>>>>>>> 26e3c6c1
}<|MERGE_RESOLUTION|>--- conflicted
+++ resolved
@@ -262,7 +262,6 @@
 
 			return mcp.NewToolResultText(string(r)), nil
 		}
-<<<<<<< HEAD
 }
 
 // listIssues creates a tool to list and filter repository issues
@@ -383,6 +382,4 @@
 
 	// Return error with supported formats
 	return time.Time{}, fmt.Errorf("invalid ISO 8601 timestamp: %s (supported formats: YYYY-MM-DDThh:mm:ssZ or YYYY-MM-DD)", timestamp)
-=======
->>>>>>> 26e3c6c1
 }