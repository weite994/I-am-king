--- conflicted
+++ resolved
@@ -153,7 +153,6 @@
 		}
 }
 
-<<<<<<< HEAD
 // AddSubIssue creates a tool to add a sub-issue to a parent issue.
 func AddSubIssue(getClient GetClientFn, t translations.TranslationHelperFunc) (tool mcp.Tool, handler server.ToolHandlerFunc) {
 	return mcp.NewTool("add_sub_issue",
@@ -601,10 +600,7 @@
 		}
 }
 
-// SearchIssues creates a tool to search for issues and pull requests.
-=======
 // SearchIssues creates a tool to search for issues.
->>>>>>> 45d02702
 func SearchIssues(getClient GetClientFn, t translations.TranslationHelperFunc) (tool mcp.Tool, handler server.ToolHandlerFunc) {
 	return mcp.NewTool("search_issues",
 			mcp.WithDescription(t("TOOL_SEARCH_ISSUES_DESCRIPTION", "Search for issues in GitHub repositories using issues search syntax already scoped to is:issue")),
