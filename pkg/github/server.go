package github

import (
	"errors"
	"fmt"

	"github.com/google/go-github/v69/github"
	"github.com/mark3labs/mcp-go/mcp"
	"github.com/mark3labs/mcp-go/server"
)

// NewServer creates a new GitHub MCP server with the specified GH client and logger.

func NewServer(version string, opts ...server.ServerOption) *server.MCPServer {
	// Add default options
	defaultOpts := []server.ServerOption{
		server.WithToolCapabilities(true),
		server.WithResourceCapabilities(true, true),
		server.WithLogging(),
	}
	opts = append(defaultOpts, opts...)

	// Create a new MCP server
	s := server.NewMCPServer(
		"github-mcp-server",
		version,
		opts...,
	)
<<<<<<< HEAD

	// Add GitHub Resources
	s.AddResourceTemplate(GetRepositoryResourceContent(getClient, t))
	s.AddResourceTemplate(GetRepositoryResourceBranchContent(getClient, t))
	s.AddResourceTemplate(GetRepositoryResourceCommitContent(getClient, t))
	s.AddResourceTemplate(GetRepositoryResourceTagContent(getClient, t))
	s.AddResourceTemplate(GetRepositoryResourcePrContent(getClient, t))

	// Add GitHub tools - Issues
	s.AddTool(GetIssue(getClient, t))
	s.AddTool(SearchIssues(getClient, t))
	s.AddTool(ListIssues(getClient, t))
	s.AddTool(GetIssueComments(getClient, t))
	s.AddTool(GetSubIssues(getClient, t))
	if !readOnly {
		s.AddTool(CreateIssue(getClient, t))
		s.AddTool(AddIssueComment(getClient, t))
		s.AddTool(UpdateIssue(getClient, t))
		s.AddTool(AddSubIssue(getClient, t))
	}

	// Add GitHub tools - Pull Requests
	s.AddTool(GetPullRequest(getClient, t))
	s.AddTool(ListPullRequests(getClient, t))
	s.AddTool(GetPullRequestFiles(getClient, t))
	s.AddTool(GetPullRequestStatus(getClient, t))
	s.AddTool(GetPullRequestComments(getClient, t))
	s.AddTool(GetPullRequestReviews(getClient, t))
	if !readOnly {
		s.AddTool(MergePullRequest(getClient, t))
		s.AddTool(UpdatePullRequestBranch(getClient, t))
		s.AddTool(CreatePullRequestReview(getClient, t))
		s.AddTool(CreatePullRequest(getClient, t))
		s.AddTool(UpdatePullRequest(getClient, t))
		s.AddTool(AddPullRequestReviewComment(getClient, t))
	}

	// Add GitHub tools - Repositories
	s.AddTool(SearchRepositories(getClient, t))
	s.AddTool(GetFileContents(getClient, t))
	s.AddTool(GetCommit(getClient, t))
	s.AddTool(ListCommits(getClient, t))
	s.AddTool(ListBranches(getClient, t))
	if !readOnly {
		s.AddTool(CreateOrUpdateFile(getClient, t))
		s.AddTool(CreateRepository(getClient, t))
		s.AddTool(ForkRepository(getClient, t))
		s.AddTool(CreateBranch(getClient, t))
		s.AddTool(PushFiles(getClient, t))
	}

	// Add GitHub tools - Search
	s.AddTool(SearchCode(getClient, t))
	s.AddTool(SearchUsers(getClient, t))

	// Add GitHub tools - Users
	s.AddTool(GetMe(getClient, t))

	// Add GitHub tools - Code Scanning
	s.AddTool(GetCodeScanningAlert(getClient, t))
	s.AddTool(ListCodeScanningAlerts(getClient, t))
=======
>>>>>>> 614f2267
	return s
}

// OptionalParamOK is a helper function that can be used to fetch a requested parameter from the request.
// It returns the value, a boolean indicating if the parameter was present, and an error if the type is wrong.
func OptionalParamOK[T any](r mcp.CallToolRequest, p string) (value T, ok bool, err error) {
	// Check if the parameter is present in the request
	val, exists := r.Params.Arguments[p]
	if !exists {
		// Not present, return zero value, false, no error
		return
	}

	// Check if the parameter is of the expected type
	value, ok = val.(T)
	if !ok {
		// Present but wrong type
		err = fmt.Errorf("parameter %s is not of type %T, is %T", p, value, val)
		ok = true // Set ok to true because the parameter *was* present, even if wrong type
		return
	}

	// Present and correct type
	ok = true
	return
}

// isAcceptedError checks if the error is an accepted error.
func isAcceptedError(err error) bool {
	var acceptedError *github.AcceptedError
	return errors.As(err, &acceptedError)
}

// requiredParam is a helper function that can be used to fetch a requested parameter from the request.
// It does the following checks:
// 1. Checks if the parameter is present in the request.
// 2. Checks if the parameter is of the expected type.
// 3. Checks if the parameter is not empty, i.e: non-zero value
func requiredParam[T comparable](r mcp.CallToolRequest, p string) (T, error) {
	var zero T

	// Check if the parameter is present in the request
	if _, ok := r.Params.Arguments[p]; !ok {
		return zero, fmt.Errorf("missing required parameter: %s", p)
	}

	// Check if the parameter is of the expected type
	if _, ok := r.Params.Arguments[p].(T); !ok {
		return zero, fmt.Errorf("parameter %s is not of type %T", p, zero)
	}

	if r.Params.Arguments[p].(T) == zero {
		return zero, fmt.Errorf("missing required parameter: %s", p)

	}

	return r.Params.Arguments[p].(T), nil
}

// RequiredInt is a helper function that can be used to fetch a requested parameter from the request.
// It does the following checks:
// 1. Checks if the parameter is present in the request.
// 2. Checks if the parameter is of the expected type.
// 3. Checks if the parameter is not empty, i.e: non-zero value
func RequiredInt(r mcp.CallToolRequest, p string) (int, error) {
	v, err := requiredParam[float64](r, p)
	if err != nil {
		return 0, err
	}
	return int(v), nil
}

// OptionalParam is a helper function that can be used to fetch a requested parameter from the request.
// It does the following checks:
// 1. Checks if the parameter is present in the request, if not, it returns its zero-value
// 2. If it is present, it checks if the parameter is of the expected type and returns it
func OptionalParam[T any](r mcp.CallToolRequest, p string) (T, error) {
	var zero T

	// Check if the parameter is present in the request
	if _, ok := r.Params.Arguments[p]; !ok {
		return zero, nil
	}

	// Check if the parameter is of the expected type
	if _, ok := r.Params.Arguments[p].(T); !ok {
		return zero, fmt.Errorf("parameter %s is not of type %T, is %T", p, zero, r.Params.Arguments[p])
	}

	return r.Params.Arguments[p].(T), nil
}

// OptionalIntParam is a helper function that can be used to fetch a requested parameter from the request.
// It does the following checks:
// 1. Checks if the parameter is present in the request, if not, it returns its zero-value
// 2. If it is present, it checks if the parameter is of the expected type and returns it
func OptionalIntParam(r mcp.CallToolRequest, p string) (int, error) {
	v, err := OptionalParam[float64](r, p)
	if err != nil {
		return 0, err
	}
	return int(v), nil
}

// OptionalIntParamWithDefault is a helper function that can be used to fetch a requested parameter from the request
// similar to optionalIntParam, but it also takes a default value.
func OptionalIntParamWithDefault(r mcp.CallToolRequest, p string, d int) (int, error) {
	v, err := OptionalIntParam(r, p)
	if err != nil {
		return 0, err
	}
	if v == 0 {
		return d, nil
	}
	return v, nil
}

// OptionalStringArrayParam is a helper function that can be used to fetch a requested parameter from the request.
// It does the following checks:
// 1. Checks if the parameter is present in the request, if not, it returns its zero-value
// 2. If it is present, iterates the elements and checks each is a string
func OptionalStringArrayParam(r mcp.CallToolRequest, p string) ([]string, error) {
	// Check if the parameter is present in the request
	if _, ok := r.Params.Arguments[p]; !ok {
		return []string{}, nil
	}

	switch v := r.Params.Arguments[p].(type) {
	case nil:
		return []string{}, nil
	case []string:
		return v, nil
	case []any:
		strSlice := make([]string, len(v))
		for i, v := range v {
			s, ok := v.(string)
			if !ok {
				return []string{}, fmt.Errorf("parameter %s is not of type string, is %T", p, v)
			}
			strSlice[i] = s
		}
		return strSlice, nil
	default:
		return []string{}, fmt.Errorf("parameter %s could not be coerced to []string, is %T", p, r.Params.Arguments[p])
	}
}

// WithPagination returns a ToolOption that adds "page" and "perPage" parameters to the tool.
// The "page" parameter is optional, min 1. The "perPage" parameter is optional, min 1, max 100.
func WithPagination() mcp.ToolOption {
	return func(tool *mcp.Tool) {
		mcp.WithNumber("page",
			mcp.Description("Page number for pagination (min 1)"),
			mcp.Min(1),
		)(tool)

		mcp.WithNumber("perPage",
			mcp.Description("Results per page for pagination (min 1, max 100)"),
			mcp.Min(1),
			mcp.Max(100),
		)(tool)
	}
}

type PaginationParams struct {
	page    int
	perPage int
}

// OptionalPaginationParams returns the "page" and "perPage" parameters from the request,
// or their default values if not present, "page" default is 1, "perPage" default is 30.
// In future, we may want to make the default values configurable, or even have this
// function returned from `withPagination`, where the defaults are provided alongside
// the min/max values.
func OptionalPaginationParams(r mcp.CallToolRequest) (PaginationParams, error) {
	page, err := OptionalIntParamWithDefault(r, "page", 1)
	if err != nil {
		return PaginationParams{}, err
	}
	perPage, err := OptionalIntParamWithDefault(r, "perPage", 30)
	if err != nil {
		return PaginationParams{}, err
	}
	return PaginationParams{
		page:    page,
		perPage: perPage,
	}, nil
}<|MERGE_RESOLUTION|>--- conflicted
+++ resolved
@@ -26,7 +26,6 @@
 		version,
 		opts...,
 	)
-<<<<<<< HEAD
 
 	// Add GitHub Resources
 	s.AddResourceTemplate(GetRepositoryResourceContent(getClient, t))
@@ -88,8 +87,6 @@
 	// Add GitHub tools - Code Scanning
 	s.AddTool(GetCodeScanningAlert(getClient, t))
 	s.AddTool(ListCodeScanningAlerts(getClient, t))
-=======
->>>>>>> 614f2267
 	return s
 }
 
