package github

import (
	"context"
	"encoding/base64"
	"encoding/json"
	"net/http"
	"net/url"
	"strings"
	"testing"
	"time"

	"github.com/github/github-mcp-server/internal/toolsnaps"
	"github.com/github/github-mcp-server/pkg/raw"
	"github.com/github/github-mcp-server/pkg/translations"
	"github.com/google/go-github/v74/github"
	"github.com/mark3labs/mcp-go/mcp"
	"github.com/migueleliasweb/go-github-mock/src/mock"
	"github.com/stretchr/testify/assert"
	"github.com/stretchr/testify/require"
)

func Test_GetFileContents(t *testing.T) {
	// Verify tool definition once
	mockClient := github.NewClient(nil)
	mockRawClient := raw.NewClient(mockClient, &url.URL{Scheme: "https", Host: "raw.githubusercontent.com", Path: "/"})
	tool, _ := GetFileContents(stubGetClientFn(mockClient), stubGetRawClientFn(mockRawClient), translations.NullTranslationHelper)
	require.NoError(t, toolsnaps.Test(tool.Name, tool))

	assert.Equal(t, "get_file_contents", tool.Name)
	assert.NotEmpty(t, tool.Description)
	assert.Contains(t, tool.InputSchema.Properties, "owner")
	assert.Contains(t, tool.InputSchema.Properties, "repo")
	assert.Contains(t, tool.InputSchema.Properties, "path")
	assert.Contains(t, tool.InputSchema.Properties, "ref")
	assert.Contains(t, tool.InputSchema.Properties, "sha")
	assert.ElementsMatch(t, tool.InputSchema.Required, []string{"owner", "repo"})

	// Mock response for raw content
	mockRawContent := []byte("# Test Repository\n\nThis is a test repository.")

	// Setup mock directory content for success case
	mockDirContent := []*github.RepositoryContent{
		{
			Type:    github.Ptr("file"),
			Name:    github.Ptr("README.md"),
			Path:    github.Ptr("README.md"),
			SHA:     github.Ptr("abc123"),
			Size:    github.Ptr(42),
			HTMLURL: github.Ptr("https://github.com/owner/repo/blob/main/README.md"),
		},
		{
			Type:    github.Ptr("dir"),
			Name:    github.Ptr("src"),
			Path:    github.Ptr("src"),
			SHA:     github.Ptr("def456"),
			HTMLURL: github.Ptr("https://github.com/owner/repo/tree/main/src"),
		},
	}

	tests := []struct {
		name           string
		mockedClient   *http.Client
		requestArgs    map[string]interface{}
		expectError    bool
		expectedResult interface{}
		expectedErrMsg string
		expectStatus   int
	}{
		{
			name: "successful text content fetch",
			mockedClient: mock.NewMockedHTTPClient(
				mock.WithRequestMatchHandler(
					mock.GetReposGitRefByOwnerByRepoByRef,
					http.HandlerFunc(func(w http.ResponseWriter, _ *http.Request) {
						w.WriteHeader(http.StatusOK)
						_, _ = w.Write([]byte(`{"ref": "refs/heads/main", "object": {"sha": ""}}`))
					}),
				),
				mock.WithRequestMatchHandler(
					mock.GetReposContentsByOwnerByRepoByPath,
					http.HandlerFunc(func(w http.ResponseWriter, _ *http.Request) {
						w.WriteHeader(http.StatusOK)
						fileContent := &github.RepositoryContent{
							Name: github.Ptr("README.md"),
							Path: github.Ptr("README.md"),
							SHA:  github.Ptr("abc123"),
							Type: github.Ptr("file"),
						}
						contentBytes, _ := json.Marshal(fileContent)
						_, _ = w.Write(contentBytes)
					}),
				),
				mock.WithRequestMatchHandler(
					raw.GetRawReposContentsByOwnerByRepoByBranchByPath,
					http.HandlerFunc(func(w http.ResponseWriter, _ *http.Request) {
						w.Header().Set("Content-Type", "text/markdown")
						_, _ = w.Write(mockRawContent)
					}),
				),
			),
			requestArgs: map[string]interface{}{
				"owner": "owner",
				"repo":  "repo",
				"path":  "README.md",
				"ref":   "refs/heads/main",
			},
			expectError: false,
			expectedResult: mcp.TextResourceContents{
				URI:      "repo://owner/repo/refs/heads/main/contents/README.md",
				Text:     "# Test Repository\n\nThis is a test repository.",
				MIMEType: "text/markdown",
			},
		},
		{
			name: "successful file blob content fetch",
			mockedClient: mock.NewMockedHTTPClient(
				mock.WithRequestMatchHandler(
					mock.GetReposGitRefByOwnerByRepoByRef,
					http.HandlerFunc(func(w http.ResponseWriter, _ *http.Request) {
						w.WriteHeader(http.StatusOK)
						_, _ = w.Write([]byte(`{"ref": "refs/heads/main", "object": {"sha": ""}}`))
					}),
				),
				mock.WithRequestMatchHandler(
					mock.GetReposContentsByOwnerByRepoByPath,
					http.HandlerFunc(func(w http.ResponseWriter, _ *http.Request) {
						w.WriteHeader(http.StatusOK)
						fileContent := &github.RepositoryContent{
							Name: github.Ptr("test.png"),
							Path: github.Ptr("test.png"),
							SHA:  github.Ptr("def456"),
							Type: github.Ptr("file"),
						}
						contentBytes, _ := json.Marshal(fileContent)
						_, _ = w.Write(contentBytes)
					}),
				),
				mock.WithRequestMatchHandler(
					raw.GetRawReposContentsByOwnerByRepoByBranchByPath,
					http.HandlerFunc(func(w http.ResponseWriter, _ *http.Request) {
						w.Header().Set("Content-Type", "image/png")
						_, _ = w.Write(mockRawContent)
					}),
				),
			),
			requestArgs: map[string]interface{}{
				"owner": "owner",
				"repo":  "repo",
				"path":  "test.png",
				"ref":   "refs/heads/main",
			},
			expectError: false,
			expectedResult: mcp.BlobResourceContents{
				URI:      "repo://owner/repo/refs/heads/main/contents/test.png",
				Blob:     base64.StdEncoding.EncodeToString(mockRawContent),
				MIMEType: "image/png",
			},
		},
		{
			name: "successful directory content fetch",
			mockedClient: mock.NewMockedHTTPClient(
				mock.WithRequestMatchHandler(
					mock.GetReposByOwnerByRepo,
					http.HandlerFunc(func(w http.ResponseWriter, _ *http.Request) {
						w.WriteHeader(http.StatusOK)
						_, _ = w.Write([]byte(`{"name": "repo", "default_branch": "main"}`))
					}),
				),
				mock.WithRequestMatchHandler(
					mock.GetReposGitRefByOwnerByRepoByRef,
					http.HandlerFunc(func(w http.ResponseWriter, _ *http.Request) {
						w.WriteHeader(http.StatusOK)
						_, _ = w.Write([]byte(`{"ref": "refs/heads/main", "object": {"sha": ""}}`))
					}),
				),
				mock.WithRequestMatchHandler(
					mock.GetReposContentsByOwnerByRepoByPath,
					expectQueryParams(t, map[string]string{}).andThen(
						mockResponse(t, http.StatusOK, mockDirContent),
					),
				),
				mock.WithRequestMatchHandler(
					raw.GetRawReposContentsByOwnerByRepoByPath,
					expectQueryParams(t, map[string]string{
						"branch": "main",
					}).andThen(
						mockResponse(t, http.StatusNotFound, nil),
					),
				),
			),
			requestArgs: map[string]interface{}{
				"owner": "owner",
				"repo":  "repo",
				"path":  "src/",
			},
			expectError:    false,
			expectedResult: mockDirContent,
		},
		{
			name: "content fetch fails",
			mockedClient: mock.NewMockedHTTPClient(
				mock.WithRequestMatchHandler(
					mock.GetReposGitRefByOwnerByRepoByRef,
					http.HandlerFunc(func(w http.ResponseWriter, _ *http.Request) {
						w.WriteHeader(http.StatusOK)
						_, _ = w.Write([]byte(`{"ref": "refs/heads/main", "object": {"sha": ""}}`))
					}),
				),
				mock.WithRequestMatchHandler(
					mock.GetReposContentsByOwnerByRepoByPath,
					http.HandlerFunc(func(w http.ResponseWriter, _ *http.Request) {
						w.WriteHeader(http.StatusNotFound)
						_, _ = w.Write([]byte(`{"message": "Not Found"}`))
					}),
				),
				mock.WithRequestMatchHandler(
					raw.GetRawReposContentsByOwnerByRepoByPath,
					http.HandlerFunc(func(w http.ResponseWriter, _ *http.Request) {
						w.WriteHeader(http.StatusNotFound)
						_, _ = w.Write([]byte(`{"message": "Not Found"}`))
					}),
				),
			),
			requestArgs: map[string]interface{}{
				"owner": "owner",
				"repo":  "repo",
				"path":  "nonexistent.md",
				"ref":   "refs/heads/main",
			},
			expectError:    false,
			expectedResult: mcp.NewToolResultError("Failed to get file contents. The path does not point to a file or directory, or the file does not exist in the repository."),
		},
	}

	for _, tc := range tests {
		t.Run(tc.name, func(t *testing.T) {
			// Setup client with mock
			client := github.NewClient(tc.mockedClient)
			mockRawClient := raw.NewClient(client, &url.URL{Scheme: "https", Host: "raw.example.com", Path: "/"})
			_, handler := GetFileContents(stubGetClientFn(client), stubGetRawClientFn(mockRawClient), translations.NullTranslationHelper)

			// Create call request
			request := createMCPRequest(tc.requestArgs)

			// Call handler
			result, err := handler(context.Background(), request)

			// Verify results
			if tc.expectError {
				require.Error(t, err)
				assert.Contains(t, err.Error(), tc.expectedErrMsg)
				return
			}

			require.NoError(t, err)
			// Use the correct result helper based on the expected type
			switch expected := tc.expectedResult.(type) {
			case mcp.TextResourceContents:
				textResource := getTextResourceResult(t, result)
				assert.Equal(t, expected, textResource)
			case mcp.BlobResourceContents:
				blobResource := getBlobResourceResult(t, result)
				assert.Equal(t, expected, blobResource)
			case []*github.RepositoryContent:
				// Directory content fetch returns a text result (JSON array)
				textContent := getTextResult(t, result)
				var returnedContents []*github.RepositoryContent
				err = json.Unmarshal([]byte(textContent.Text), &returnedContents)
				require.NoError(t, err, "Failed to unmarshal directory content result: %v", textContent.Text)
				assert.Len(t, returnedContents, len(expected))
				for i, content := range returnedContents {
					assert.Equal(t, *expected[i].Name, *content.Name)
					assert.Equal(t, *expected[i].Path, *content.Path)
					assert.Equal(t, *expected[i].Type, *content.Type)
				}
			case mcp.TextContent:
				textContent := getErrorResult(t, result)
				require.Equal(t, textContent, expected)
			}
		})
	}
}

func Test_ForkRepository(t *testing.T) {
	// Verify tool definition once
	mockClient := github.NewClient(nil)
	tool, _ := ForkRepository(stubGetClientFn(mockClient), translations.NullTranslationHelper)
	require.NoError(t, toolsnaps.Test(tool.Name, tool))

	assert.Equal(t, "fork_repository", tool.Name)
	assert.NotEmpty(t, tool.Description)
	assert.Contains(t, tool.InputSchema.Properties, "owner")
	assert.Contains(t, tool.InputSchema.Properties, "repo")
	assert.Contains(t, tool.InputSchema.Properties, "organization")
	assert.ElementsMatch(t, tool.InputSchema.Required, []string{"owner", "repo"})

	// Setup mock forked repo for success case
	mockForkedRepo := &github.Repository{
		ID:       github.Ptr(int64(123456)),
		Name:     github.Ptr("repo"),
		FullName: github.Ptr("new-owner/repo"),
		Owner: &github.User{
			Login: github.Ptr("new-owner"),
		},
		HTMLURL:       github.Ptr("https://github.com/new-owner/repo"),
		DefaultBranch: github.Ptr("main"),
		Fork:          github.Ptr(true),
		ForksCount:    github.Ptr(0),
	}

	tests := []struct {
		name           string
		mockedClient   *http.Client
		requestArgs    map[string]interface{}
		expectError    bool
		expectedRepo   *github.Repository
		expectedErrMsg string
	}{
		{
			name: "successful repository fork",
			mockedClient: mock.NewMockedHTTPClient(
				mock.WithRequestMatchHandler(
					mock.PostReposForksByOwnerByRepo,
					mockResponse(t, http.StatusAccepted, mockForkedRepo),
				),
			),
			requestArgs: map[string]interface{}{
				"owner": "owner",
				"repo":  "repo",
			},
			expectError:  false,
			expectedRepo: mockForkedRepo,
		},
		{
			name: "repository fork fails",
			mockedClient: mock.NewMockedHTTPClient(
				mock.WithRequestMatchHandler(
					mock.PostReposForksByOwnerByRepo,
					http.HandlerFunc(func(w http.ResponseWriter, _ *http.Request) {
						w.WriteHeader(http.StatusForbidden)
						_, _ = w.Write([]byte(`{"message": "Forbidden"}`))
					}),
				),
			),
			requestArgs: map[string]interface{}{
				"owner": "owner",
				"repo":  "repo",
			},
			expectError:    true,
			expectedErrMsg: "failed to fork repository",
		},
	}

	for _, tc := range tests {
		t.Run(tc.name, func(t *testing.T) {
			// Setup client with mock
			client := github.NewClient(tc.mockedClient)
			_, handler := ForkRepository(stubGetClientFn(client), translations.NullTranslationHelper)

			// Create call request
			request := createMCPRequest(tc.requestArgs)

			// Call handler
			result, err := handler(context.Background(), request)

			// Verify results
			if tc.expectError {
				require.NoError(t, err)
				require.True(t, result.IsError)
				errorContent := getErrorResult(t, result)
				assert.Contains(t, errorContent.Text, tc.expectedErrMsg)
				return
			}

			require.NoError(t, err)
			require.False(t, result.IsError)

			// Parse the result and get the text content if no error
			textContent := getTextResult(t, result)

			assert.Contains(t, textContent.Text, "Fork is in progress")
		})
	}
}

func Test_CreateBranch(t *testing.T) {
	// Verify tool definition once
	mockClient := github.NewClient(nil)
	tool, _ := CreateBranch(stubGetClientFn(mockClient), translations.NullTranslationHelper)
	require.NoError(t, toolsnaps.Test(tool.Name, tool))

	assert.Equal(t, "create_branch", tool.Name)
	assert.NotEmpty(t, tool.Description)
	assert.Contains(t, tool.InputSchema.Properties, "owner")
	assert.Contains(t, tool.InputSchema.Properties, "repo")
	assert.Contains(t, tool.InputSchema.Properties, "branch")
	assert.Contains(t, tool.InputSchema.Properties, "from_branch")
	assert.ElementsMatch(t, tool.InputSchema.Required, []string{"owner", "repo", "branch"})

	// Setup mock repository for default branch test
	mockRepo := &github.Repository{
		DefaultBranch: github.Ptr("main"),
	}

	// Setup mock reference for from_branch tests
	mockSourceRef := &github.Reference{
		Ref: github.Ptr("refs/heads/main"),
		Object: &github.GitObject{
			SHA: github.Ptr("abc123def456"),
		},
	}

	// Setup mock created reference
	mockCreatedRef := &github.Reference{
		Ref: github.Ptr("refs/heads/new-feature"),
		Object: &github.GitObject{
			SHA: github.Ptr("abc123def456"),
		},
	}

	tests := []struct {
		name           string
		mockedClient   *http.Client
		requestArgs    map[string]interface{}
		expectError    bool
		expectedRef    *github.Reference
		expectedErrMsg string
	}{
		{
			name: "successful branch creation with from_branch",
			mockedClient: mock.NewMockedHTTPClient(
				mock.WithRequestMatch(
					mock.GetReposGitRefByOwnerByRepoByRef,
					mockSourceRef,
				),
				mock.WithRequestMatch(
					mock.PostReposGitRefsByOwnerByRepo,
					mockCreatedRef,
				),
			),
			requestArgs: map[string]interface{}{
				"owner":       "owner",
				"repo":        "repo",
				"branch":      "new-feature",
				"from_branch": "main",
			},
			expectError: false,
			expectedRef: mockCreatedRef,
		},
		{
			name: "successful branch creation with default branch",
			mockedClient: mock.NewMockedHTTPClient(
				mock.WithRequestMatch(
					mock.GetReposByOwnerByRepo,
					mockRepo,
				),
				mock.WithRequestMatch(
					mock.GetReposGitRefByOwnerByRepoByRef,
					mockSourceRef,
				),
				mock.WithRequestMatchHandler(
					mock.PostReposGitRefsByOwnerByRepo,
					expectRequestBody(t, map[string]interface{}{
						"ref": "refs/heads/new-feature",
						"sha": "abc123def456",
					}).andThen(
						mockResponse(t, http.StatusCreated, mockCreatedRef),
					),
				),
			),
			requestArgs: map[string]interface{}{
				"owner":  "owner",
				"repo":   "repo",
				"branch": "new-feature",
			},
			expectError: false,
			expectedRef: mockCreatedRef,
		},
		{
			name: "fail to get repository",
			mockedClient: mock.NewMockedHTTPClient(
				mock.WithRequestMatchHandler(
					mock.GetReposByOwnerByRepo,
					http.HandlerFunc(func(w http.ResponseWriter, _ *http.Request) {
						w.WriteHeader(http.StatusNotFound)
						_, _ = w.Write([]byte(`{"message": "Repository not found"}`))
					}),
				),
			),
			requestArgs: map[string]interface{}{
				"owner":  "owner",
				"repo":   "nonexistent-repo",
				"branch": "new-feature",
			},
			expectError:    true,
			expectedErrMsg: "failed to get repository",
		},
		{
			name: "fail to get reference",
			mockedClient: mock.NewMockedHTTPClient(
				mock.WithRequestMatchHandler(
					mock.GetReposGitRefByOwnerByRepoByRef,
					http.HandlerFunc(func(w http.ResponseWriter, _ *http.Request) {
						w.WriteHeader(http.StatusNotFound)
						_, _ = w.Write([]byte(`{"message": "Reference not found"}`))
					}),
				),
			),
			requestArgs: map[string]interface{}{
				"owner":       "owner",
				"repo":        "repo",
				"branch":      "new-feature",
				"from_branch": "nonexistent-branch",
			},
			expectError:    true,
			expectedErrMsg: "failed to get reference",
		},
		{
			name: "fail to create branch",
			mockedClient: mock.NewMockedHTTPClient(
				mock.WithRequestMatch(
					mock.GetReposGitRefByOwnerByRepoByRef,
					mockSourceRef,
				),
				mock.WithRequestMatchHandler(
					mock.PostReposGitRefsByOwnerByRepo,
					http.HandlerFunc(func(w http.ResponseWriter, _ *http.Request) {
						w.WriteHeader(http.StatusUnprocessableEntity)
						_, _ = w.Write([]byte(`{"message": "Reference already exists"}`))
					}),
				),
			),
			requestArgs: map[string]interface{}{
				"owner":       "owner",
				"repo":        "repo",
				"branch":      "existing-branch",
				"from_branch": "main",
			},
			expectError:    true,
			expectedErrMsg: "failed to create branch",
		},
	}

	for _, tc := range tests {
		t.Run(tc.name, func(t *testing.T) {
			// Setup client with mock
			client := github.NewClient(tc.mockedClient)
			_, handler := CreateBranch(stubGetClientFn(client), translations.NullTranslationHelper)

			// Create call request
			request := createMCPRequest(tc.requestArgs)

			// Call handler
			result, err := handler(context.Background(), request)

			// Verify results
			if tc.expectError {
				require.NoError(t, err)
				require.True(t, result.IsError)
				errorContent := getErrorResult(t, result)
				assert.Contains(t, errorContent.Text, tc.expectedErrMsg)
				return
			}

			require.NoError(t, err)
			require.False(t, result.IsError)

			// Parse the result and get the text content if no error
			textContent := getTextResult(t, result)

			// Unmarshal and verify the result
			var returnedRef github.Reference
			err = json.Unmarshal([]byte(textContent.Text), &returnedRef)
			require.NoError(t, err)
			assert.Equal(t, *tc.expectedRef.Ref, *returnedRef.Ref)
			assert.Equal(t, *tc.expectedRef.Object.SHA, *returnedRef.Object.SHA)
		})
	}
}

func Test_GetCommit(t *testing.T) {
	// Verify tool definition once
	mockClient := github.NewClient(nil)
	tool, _ := GetCommit(stubGetClientFn(mockClient), translations.NullTranslationHelper)
	require.NoError(t, toolsnaps.Test(tool.Name, tool))

	assert.Equal(t, "get_commit", tool.Name)
	assert.NotEmpty(t, tool.Description)
	assert.Contains(t, tool.InputSchema.Properties, "owner")
	assert.Contains(t, tool.InputSchema.Properties, "repo")
	assert.Contains(t, tool.InputSchema.Properties, "sha")
	assert.ElementsMatch(t, tool.InputSchema.Required, []string{"owner", "repo", "sha"})

	mockCommit := &github.RepositoryCommit{
		SHA: github.Ptr("abc123def456"),
		Commit: &github.Commit{
			Message: github.Ptr("First commit"),
			Author: &github.CommitAuthor{
				Name:  github.Ptr("Test User"),
				Email: github.Ptr("test@example.com"),
				Date:  &github.Timestamp{Time: time.Now().Add(-48 * time.Hour)},
			},
		},
		Author: &github.User{
			Login: github.Ptr("testuser"),
		},
		HTMLURL: github.Ptr("https://github.com/owner/repo/commit/abc123def456"),
		Stats: &github.CommitStats{
			Additions: github.Ptr(10),
			Deletions: github.Ptr(2),
			Total:     github.Ptr(12),
		},
		Files: []*github.CommitFile{
			{
				Filename:  github.Ptr("file1.go"),
				Status:    github.Ptr("modified"),
				Additions: github.Ptr(10),
				Deletions: github.Ptr(2),
				Changes:   github.Ptr(12),
				Patch:     github.Ptr("@@ -1,2 +1,10 @@"),
			},
		},
	}

	tests := []struct {
		name           string
		mockedClient   *http.Client
		requestArgs    map[string]interface{}
		expectError    bool
		expectedCommit *github.RepositoryCommit
		expectedErrMsg string
	}{
		{
			name: "successful commit fetch",
			mockedClient: mock.NewMockedHTTPClient(
				mock.WithRequestMatchHandler(
					mock.GetReposCommitsByOwnerByRepoByRef,
					mockResponse(t, http.StatusOK, mockCommit),
				),
			),
			requestArgs: map[string]interface{}{
				"owner": "owner",
				"repo":  "repo",
				"sha":   "abc123def456",
			},
			expectError:    false,
			expectedCommit: mockCommit,
		},
		{
			name: "commit fetch fails",
			mockedClient: mock.NewMockedHTTPClient(
				mock.WithRequestMatchHandler(
					mock.GetReposCommitsByOwnerByRepoByRef,
					http.HandlerFunc(func(w http.ResponseWriter, _ *http.Request) {
						w.WriteHeader(http.StatusNotFound)
						_, _ = w.Write([]byte(`{"message": "Not Found"}`))
					}),
				),
			),
			requestArgs: map[string]interface{}{
				"owner": "owner",
				"repo":  "repo",
				"sha":   "nonexistent-sha",
			},
			expectError:    true,
			expectedErrMsg: "failed to get commit",
		},
	}

	for _, tc := range tests {
		t.Run(tc.name, func(t *testing.T) {
			// Setup client with mock
			client := github.NewClient(tc.mockedClient)
			_, handler := GetCommit(stubGetClientFn(client), translations.NullTranslationHelper)

			// Create call request
			request := createMCPRequest(tc.requestArgs)

			// Call handler
			result, err := handler(context.Background(), request)

			// Verify results
			if tc.expectError {
				require.NoError(t, err)
				require.True(t, result.IsError)
				errorContent := getErrorResult(t, result)
				assert.Contains(t, errorContent.Text, tc.expectedErrMsg)
				return
			}

			require.NoError(t, err)
			require.False(t, result.IsError)

			// Parse the result and get the text content if no error
			textContent := getTextResult(t, result)

			// Unmarshal and verify the result
			var returnedCommit github.RepositoryCommit
			err = json.Unmarshal([]byte(textContent.Text), &returnedCommit)
			require.NoError(t, err)

			assert.Equal(t, *tc.expectedCommit.SHA, *returnedCommit.SHA)
			assert.Equal(t, *tc.expectedCommit.Commit.Message, *returnedCommit.Commit.Message)
			assert.Equal(t, *tc.expectedCommit.Author.Login, *returnedCommit.Author.Login)
			assert.Equal(t, *tc.expectedCommit.HTMLURL, *returnedCommit.HTMLURL)
		})
	}
}

func Test_ListCommits(t *testing.T) {
	// Verify tool definition once
	mockClient := github.NewClient(nil)
	tool, _ := ListCommits(stubGetClientFn(mockClient), translations.NullTranslationHelper)
	require.NoError(t, toolsnaps.Test(tool.Name, tool))

	assert.Equal(t, "list_commits", tool.Name)
	assert.NotEmpty(t, tool.Description)
	assert.Contains(t, tool.InputSchema.Properties, "owner")
	assert.Contains(t, tool.InputSchema.Properties, "repo")
	assert.Contains(t, tool.InputSchema.Properties, "sha")
	assert.Contains(t, tool.InputSchema.Properties, "author")
	assert.Contains(t, tool.InputSchema.Properties, "page")
	assert.Contains(t, tool.InputSchema.Properties, "perPage")
	assert.ElementsMatch(t, tool.InputSchema.Required, []string{"owner", "repo"})

	// Setup mock commits for success case
	mockCommits := []*github.RepositoryCommit{
		{
			SHA: github.Ptr("abc123def456"),
			Commit: &github.Commit{
				Message: github.Ptr("First commit"),
				Author: &github.CommitAuthor{
					Name:  github.Ptr("Test User"),
					Email: github.Ptr("test@example.com"),
					Date:  &github.Timestamp{Time: time.Now().Add(-48 * time.Hour)},
				},
			},
			Author: &github.User{
				Login: github.Ptr("testuser"),
			},
			HTMLURL: github.Ptr("https://github.com/owner/repo/commit/abc123def456"),
		},
		{
			SHA: github.Ptr("def456abc789"),
			Commit: &github.Commit{
				Message: github.Ptr("Second commit"),
				Author: &github.CommitAuthor{
					Name:  github.Ptr("Another User"),
					Email: github.Ptr("another@example.com"),
					Date:  &github.Timestamp{Time: time.Now().Add(-24 * time.Hour)},
				},
			},
			Author: &github.User{
				Login: github.Ptr("anotheruser"),
			},
			HTMLURL: github.Ptr("https://github.com/owner/repo/commit/def456abc789"),
		},
	}

	tests := []struct {
		name            string
		mockedClient    *http.Client
		requestArgs     map[string]interface{}
		expectError     bool
		expectedCommits []*github.RepositoryCommit
		expectedErrMsg  string
	}{
		{
			name: "successful commits fetch with default params",
			mockedClient: mock.NewMockedHTTPClient(
				mock.WithRequestMatch(
					mock.GetReposCommitsByOwnerByRepo,
					mockCommits,
				),
			),
			requestArgs: map[string]interface{}{
				"owner": "owner",
				"repo":  "repo",
			},
			expectError:     false,
			expectedCommits: mockCommits,
		},
		{
			name: "successful commits fetch with branch",
			mockedClient: mock.NewMockedHTTPClient(
				mock.WithRequestMatchHandler(
					mock.GetReposCommitsByOwnerByRepo,
					expectQueryParams(t, map[string]string{
						"author":   "username",
						"sha":      "main",
						"page":     "1",
						"per_page": "30",
					}).andThen(
						mockResponse(t, http.StatusOK, mockCommits),
					),
				),
			),
			requestArgs: map[string]interface{}{
				"owner":  "owner",
				"repo":   "repo",
				"sha":    "main",
				"author": "username",
			},
			expectError:     false,
			expectedCommits: mockCommits,
		},
		{
			name: "successful commits fetch with pagination",
			mockedClient: mock.NewMockedHTTPClient(
				mock.WithRequestMatchHandler(
					mock.GetReposCommitsByOwnerByRepo,
					expectQueryParams(t, map[string]string{
						"page":     "2",
						"per_page": "10",
					}).andThen(
						mockResponse(t, http.StatusOK, mockCommits),
					),
				),
			),
			requestArgs: map[string]interface{}{
				"owner":   "owner",
				"repo":    "repo",
				"page":    float64(2),
				"perPage": float64(10),
			},
			expectError:     false,
			expectedCommits: mockCommits,
		},
		{
			name: "commits fetch fails",
			mockedClient: mock.NewMockedHTTPClient(
				mock.WithRequestMatchHandler(
					mock.GetReposCommitsByOwnerByRepo,
					http.HandlerFunc(func(w http.ResponseWriter, _ *http.Request) {
						w.WriteHeader(http.StatusNotFound)
						_, _ = w.Write([]byte(`{"message": "Not Found"}`))
					}),
				),
			),
			requestArgs: map[string]interface{}{
				"owner": "owner",
				"repo":  "nonexistent-repo",
			},
			expectError:    true,
			expectedErrMsg: "failed to list commits",
		},
	}

	for _, tc := range tests {
		t.Run(tc.name, func(t *testing.T) {
			// Setup client with mock
			client := github.NewClient(tc.mockedClient)
			_, handler := ListCommits(stubGetClientFn(client), translations.NullTranslationHelper)

			// Create call request
			request := createMCPRequest(tc.requestArgs)

			// Call handler
			result, err := handler(context.Background(), request)

			// Verify results
			if tc.expectError {
				require.NoError(t, err)
				require.True(t, result.IsError)
				errorContent := getErrorResult(t, result)
				assert.Contains(t, errorContent.Text, tc.expectedErrMsg)
				return
			}

			require.NoError(t, err)
			require.False(t, result.IsError)

			// Parse the result and get the text content if no error
			textContent := getTextResult(t, result)

			// Unmarshal and verify the result
			var returnedCommits []*github.RepositoryCommit
			err = json.Unmarshal([]byte(textContent.Text), &returnedCommits)
			require.NoError(t, err)
			assert.Len(t, returnedCommits, len(tc.expectedCommits))
			for i, commit := range returnedCommits {
				assert.Equal(t, *tc.expectedCommits[i].Author, *commit.Author)
				assert.Equal(t, *tc.expectedCommits[i].SHA, *commit.SHA)
				assert.Equal(t, *tc.expectedCommits[i].Commit.Message, *commit.Commit.Message)
				assert.Equal(t, *tc.expectedCommits[i].Author.Login, *commit.Author.Login)
				assert.Equal(t, *tc.expectedCommits[i].HTMLURL, *commit.HTMLURL)
			}
		})
	}
}

func Test_CreateOrUpdateFile(t *testing.T) {
	// Verify tool definition once
	mockClient := github.NewClient(nil)
	tool, _ := CreateOrUpdateFile(stubGetClientFn(mockClient), translations.NullTranslationHelper)
	require.NoError(t, toolsnaps.Test(tool.Name, tool))

	assert.Equal(t, "create_or_update_file", tool.Name)
	assert.NotEmpty(t, tool.Description)
	assert.Contains(t, tool.InputSchema.Properties, "owner")
	assert.Contains(t, tool.InputSchema.Properties, "repo")
	assert.Contains(t, tool.InputSchema.Properties, "path")
	assert.Contains(t, tool.InputSchema.Properties, "content")
	assert.Contains(t, tool.InputSchema.Properties, "message")
	assert.Contains(t, tool.InputSchema.Properties, "branch")
	assert.Contains(t, tool.InputSchema.Properties, "sha")
	assert.ElementsMatch(t, tool.InputSchema.Required, []string{"owner", "repo", "path", "content", "message", "branch"})

	// Setup mock file content response
	mockFileResponse := &github.RepositoryContentResponse{
		Content: &github.RepositoryContent{
			Name:        github.Ptr("example.md"),
			Path:        github.Ptr("docs/example.md"),
			SHA:         github.Ptr("abc123def456"),
			Size:        github.Ptr(42),
			HTMLURL:     github.Ptr("https://github.com/owner/repo/blob/main/docs/example.md"),
			DownloadURL: github.Ptr("https://raw.githubusercontent.com/owner/repo/main/docs/example.md"),
		},
		Commit: github.Commit{
			SHA:     github.Ptr("def456abc789"),
			Message: github.Ptr("Add example file"),
			Author: &github.CommitAuthor{
				Name:  github.Ptr("Test User"),
				Email: github.Ptr("test@example.com"),
				Date:  &github.Timestamp{Time: time.Now()},
			},
			HTMLURL: github.Ptr("https://github.com/owner/repo/commit/def456abc789"),
		},
	}

	tests := []struct {
		name            string
		mockedClient    *http.Client
		requestArgs     map[string]interface{}
		expectError     bool
		expectedContent *github.RepositoryContentResponse
		expectedErrMsg  string
	}{
		{
			name: "successful file creation",
			mockedClient: mock.NewMockedHTTPClient(
				mock.WithRequestMatchHandler(
					mock.PutReposContentsByOwnerByRepoByPath,
					expectRequestBody(t, map[string]interface{}{
						"message": "Add example file",
						"content": "IyBFeGFtcGxlCgpUaGlzIGlzIGFuIGV4YW1wbGUgZmlsZS4=", // Base64 encoded content
						"branch":  "main",
					}).andThen(
						mockResponse(t, http.StatusOK, mockFileResponse),
					),
				),
			),
			requestArgs: map[string]interface{}{
				"owner":   "owner",
				"repo":    "repo",
				"path":    "docs/example.md",
				"content": "# Example\n\nThis is an example file.",
				"message": "Add example file",
				"branch":  "main",
			},
			expectError:     false,
			expectedContent: mockFileResponse,
		},
		{
			name: "successful file update with SHA",
			mockedClient: mock.NewMockedHTTPClient(
				mock.WithRequestMatchHandler(
					mock.PutReposContentsByOwnerByRepoByPath,
					expectRequestBody(t, map[string]interface{}{
						"message": "Update example file",
						"content": "IyBVcGRhdGVkIEV4YW1wbGUKClRoaXMgZmlsZSBoYXMgYmVlbiB1cGRhdGVkLg==", // Base64 encoded content
						"branch":  "main",
						"sha":     "abc123def456",
					}).andThen(
						mockResponse(t, http.StatusOK, mockFileResponse),
					),
				),
			),
			requestArgs: map[string]interface{}{
				"owner":   "owner",
				"repo":    "repo",
				"path":    "docs/example.md",
				"content": "# Updated Example\n\nThis file has been updated.",
				"message": "Update example file",
				"branch":  "main",
				"sha":     "abc123def456",
			},
			expectError:     false,
			expectedContent: mockFileResponse,
		},
		{
			name: "file creation fails",
			mockedClient: mock.NewMockedHTTPClient(
				mock.WithRequestMatchHandler(
					mock.PutReposContentsByOwnerByRepoByPath,
					http.HandlerFunc(func(w http.ResponseWriter, _ *http.Request) {
						w.WriteHeader(http.StatusUnprocessableEntity)
						_, _ = w.Write([]byte(`{"message": "Invalid request"}`))
					}),
				),
			),
			requestArgs: map[string]interface{}{
				"owner":   "owner",
				"repo":    "repo",
				"path":    "docs/example.md",
				"content": "#Invalid Content",
				"message": "Invalid request",
				"branch":  "nonexistent-branch",
			},
			expectError:    true,
			expectedErrMsg: "failed to create/update file",
		},
	}

	for _, tc := range tests {
		t.Run(tc.name, func(t *testing.T) {
			// Setup client with mock
			client := github.NewClient(tc.mockedClient)
			_, handler := CreateOrUpdateFile(stubGetClientFn(client), translations.NullTranslationHelper)

			// Create call request
			request := createMCPRequest(tc.requestArgs)

			// Call handler
			result, err := handler(context.Background(), request)

			// Verify results
			if tc.expectError {
				require.NoError(t, err)
				require.True(t, result.IsError)
				errorContent := getErrorResult(t, result)
				assert.Contains(t, errorContent.Text, tc.expectedErrMsg)
				return
			}

			require.NoError(t, err)
			require.False(t, result.IsError)

			// Parse the result and get the text content if no error
			textContent := getTextResult(t, result)

			// Unmarshal and verify the result
			var returnedContent github.RepositoryContentResponse
			err = json.Unmarshal([]byte(textContent.Text), &returnedContent)
			require.NoError(t, err)

			// Verify content
			assert.Equal(t, *tc.expectedContent.Content.Name, *returnedContent.Content.Name)
			assert.Equal(t, *tc.expectedContent.Content.Path, *returnedContent.Content.Path)
			assert.Equal(t, *tc.expectedContent.Content.SHA, *returnedContent.Content.SHA)

			// Verify commit
			assert.Equal(t, *tc.expectedContent.Commit.SHA, *returnedContent.Commit.SHA)
			assert.Equal(t, *tc.expectedContent.Commit.Message, *returnedContent.Commit.Message)
		})
	}
}

func Test_CreateRepository(t *testing.T) {
	// Verify tool definition once
	mockClient := github.NewClient(nil)
	tool, _ := CreateRepository(stubGetClientFn(mockClient), translations.NullTranslationHelper)
	require.NoError(t, toolsnaps.Test(tool.Name, tool))

	assert.Equal(t, "create_repository", tool.Name)
	assert.NotEmpty(t, tool.Description)
	assert.Contains(t, tool.InputSchema.Properties, "name")
	assert.Contains(t, tool.InputSchema.Properties, "description")
	assert.Contains(t, tool.InputSchema.Properties, "private")
	assert.Contains(t, tool.InputSchema.Properties, "autoInit")
	assert.ElementsMatch(t, tool.InputSchema.Required, []string{"name"})

	// Setup mock repository response
	mockRepo := &github.Repository{
		Name:        github.Ptr("test-repo"),
		Description: github.Ptr("Test repository"),
		Private:     github.Ptr(true),
		HTMLURL:     github.Ptr("https://github.com/testuser/test-repo"),
		CloneURL:    github.Ptr("https://github.com/testuser/test-repo.git"),
		CreatedAt:   &github.Timestamp{Time: time.Now()},
		Owner: &github.User{
			Login: github.Ptr("testuser"),
		},
	}

	tests := []struct {
		name           string
		mockedClient   *http.Client
		requestArgs    map[string]interface{}
		expectError    bool
		expectedRepo   *github.Repository
		expectedErrMsg string
	}{
		{
			name: "successful repository creation with all parameters",
			mockedClient: mock.NewMockedHTTPClient(
				mock.WithRequestMatchHandler(
					mock.EndpointPattern{
						Pattern: "/user/repos",
						Method:  "POST",
					},
					expectRequestBody(t, map[string]interface{}{
						"name":        "test-repo",
						"description": "Test repository",
						"private":     true,
						"auto_init":   true,
					}).andThen(
						mockResponse(t, http.StatusCreated, mockRepo),
					),
				),
			),
			requestArgs: map[string]interface{}{
				"name":        "test-repo",
				"description": "Test repository",
				"private":     true,
				"autoInit":    true,
			},
			expectError:  false,
			expectedRepo: mockRepo,
		},
		{
			name: "successful repository creation with minimal parameters",
			mockedClient: mock.NewMockedHTTPClient(
				mock.WithRequestMatchHandler(
					mock.EndpointPattern{
						Pattern: "/user/repos",
						Method:  "POST",
					},
					expectRequestBody(t, map[string]interface{}{
						"name":        "test-repo",
						"auto_init":   false,
						"description": "",
						"private":     false,
					}).andThen(
						mockResponse(t, http.StatusCreated, mockRepo),
					),
				),
			),
			requestArgs: map[string]interface{}{
				"name": "test-repo",
			},
			expectError:  false,
			expectedRepo: mockRepo,
		},
		{
			name: "repository creation fails",
			mockedClient: mock.NewMockedHTTPClient(
				mock.WithRequestMatchHandler(
					mock.EndpointPattern{
						Pattern: "/user/repos",
						Method:  "POST",
					},
					http.HandlerFunc(func(w http.ResponseWriter, _ *http.Request) {
						w.WriteHeader(http.StatusUnprocessableEntity)
						_, _ = w.Write([]byte(`{"message": "Repository creation failed"}`))
					}),
				),
			),
			requestArgs: map[string]interface{}{
				"name": "invalid-repo",
			},
			expectError:    true,
			expectedErrMsg: "failed to create repository",
		},
	}

	for _, tc := range tests {
		t.Run(tc.name, func(t *testing.T) {
			// Setup client with mock
			client := github.NewClient(tc.mockedClient)
			_, handler := CreateRepository(stubGetClientFn(client), translations.NullTranslationHelper)

			// Create call request
			request := createMCPRequest(tc.requestArgs)

			// Call handler
			result, err := handler(context.Background(), request)

			// Verify results
			if tc.expectError {
				require.NoError(t, err)
				require.True(t, result.IsError)
				errorContent := getErrorResult(t, result)
				assert.Contains(t, errorContent.Text, tc.expectedErrMsg)
				return
			}

			require.NoError(t, err)
			require.False(t, result.IsError)

			// Parse the result and get the text content if no error
			textContent := getTextResult(t, result)

			// Unmarshal and verify the result
			var returnedRepo github.Repository
			err = json.Unmarshal([]byte(textContent.Text), &returnedRepo)
			assert.NoError(t, err)

			// Verify repository details
			assert.Equal(t, *tc.expectedRepo.Name, *returnedRepo.Name)
			assert.Equal(t, *tc.expectedRepo.Description, *returnedRepo.Description)
			assert.Equal(t, *tc.expectedRepo.Private, *returnedRepo.Private)
			assert.Equal(t, *tc.expectedRepo.HTMLURL, *returnedRepo.HTMLURL)
			assert.Equal(t, *tc.expectedRepo.Owner.Login, *returnedRepo.Owner.Login)
		})
	}
}

func Test_PushFiles(t *testing.T) {
	// Verify tool definition once
	mockClient := github.NewClient(nil)
	tool, _ := PushFiles(stubGetClientFn(mockClient), translations.NullTranslationHelper)
	require.NoError(t, toolsnaps.Test(tool.Name, tool))

	assert.Equal(t, "push_files", tool.Name)
	assert.NotEmpty(t, tool.Description)
	assert.Contains(t, tool.InputSchema.Properties, "owner")
	assert.Contains(t, tool.InputSchema.Properties, "repo")
	assert.Contains(t, tool.InputSchema.Properties, "branch")
	assert.Contains(t, tool.InputSchema.Properties, "files")
	assert.Contains(t, tool.InputSchema.Properties, "message")
	assert.ElementsMatch(t, tool.InputSchema.Required, []string{"owner", "repo", "branch", "files", "message"})

	// Setup mock objects
	mockRef := &github.Reference{
		Ref: github.Ptr("refs/heads/main"),
		Object: &github.GitObject{
			SHA: github.Ptr("abc123"),
			URL: github.Ptr("https://api.github.com/repos/owner/repo/git/trees/abc123"),
		},
	}

	mockCommit := &github.Commit{
		SHA: github.Ptr("abc123"),
		Tree: &github.Tree{
			SHA: github.Ptr("def456"),
		},
	}

	mockTree := &github.Tree{
		SHA: github.Ptr("ghi789"),
	}

	mockNewCommit := &github.Commit{
		SHA:     github.Ptr("jkl012"),
		Message: github.Ptr("Update multiple files"),
		HTMLURL: github.Ptr("https://github.com/owner/repo/commit/jkl012"),
	}

	mockUpdatedRef := &github.Reference{
		Ref: github.Ptr("refs/heads/main"),
		Object: &github.GitObject{
			SHA: github.Ptr("jkl012"),
			URL: github.Ptr("https://api.github.com/repos/owner/repo/git/trees/jkl012"),
		},
	}

	// Define test cases
	tests := []struct {
		name           string
		mockedClient   *http.Client
		requestArgs    map[string]interface{}
		expectError    bool
		expectedRef    *github.Reference
		expectedErrMsg string
	}{
		{
			name: "successful push of multiple files",
			mockedClient: mock.NewMockedHTTPClient(
				// Get branch reference
				mock.WithRequestMatch(
					mock.GetReposGitRefByOwnerByRepoByRef,
					mockRef,
				),
				// Get commit
				mock.WithRequestMatch(
					mock.GetReposGitCommitsByOwnerByRepoByCommitSha,
					mockCommit,
				),
				// Create tree
				mock.WithRequestMatchHandler(
					mock.PostReposGitTreesByOwnerByRepo,
					expectRequestBody(t, map[string]interface{}{
						"base_tree": "def456",
						"tree": []interface{}{
							map[string]interface{}{
								"path":    "README.md",
								"mode":    "100644",
								"type":    "blob",
								"content": "# Updated README\n\nThis is an updated README file.",
							},
							map[string]interface{}{
								"path":    "docs/example.md",
								"mode":    "100644",
								"type":    "blob",
								"content": "# Example\n\nThis is an example file.",
							},
						},
					}).andThen(
						mockResponse(t, http.StatusCreated, mockTree),
					),
				),
				// Create commit
				mock.WithRequestMatchHandler(
					mock.PostReposGitCommitsByOwnerByRepo,
					expectRequestBody(t, map[string]interface{}{
						"message": "Update multiple files",
						"tree":    "ghi789",
						"parents": []interface{}{"abc123"},
					}).andThen(
						mockResponse(t, http.StatusCreated, mockNewCommit),
					),
				),
				// Update reference
				mock.WithRequestMatchHandler(
					mock.PatchReposGitRefsByOwnerByRepoByRef,
					expectRequestBody(t, map[string]interface{}{
						"sha":   "jkl012",
						"force": false,
					}).andThen(
						mockResponse(t, http.StatusOK, mockUpdatedRef),
					),
				),
			),
			requestArgs: map[string]interface{}{
				"owner":  "owner",
				"repo":   "repo",
				"branch": "main",
				"files": []interface{}{
					map[string]interface{}{
						"path":    "README.md",
						"content": "# Updated README\n\nThis is an updated README file.",
					},
					map[string]interface{}{
						"path":    "docs/example.md",
						"content": "# Example\n\nThis is an example file.",
					},
				},
				"message": "Update multiple files",
			},
			expectError: false,
			expectedRef: mockUpdatedRef,
		},
		{
			name:         "fails when files parameter is invalid",
			mockedClient: mock.NewMockedHTTPClient(
			// No requests expected
			),
			requestArgs: map[string]interface{}{
				"owner":   "owner",
				"repo":    "repo",
				"branch":  "main",
				"files":   "invalid-files-parameter", // Not an array
				"message": "Update multiple files",
			},
			expectError:    false, // This returns a tool error, not a Go error
			expectedErrMsg: "files parameter must be an array",
		},
		{
			name: "fails when files contains object without path",
			mockedClient: mock.NewMockedHTTPClient(
				// Get branch reference
				mock.WithRequestMatch(
					mock.GetReposGitRefByOwnerByRepoByRef,
					mockRef,
				),
				// Get commit
				mock.WithRequestMatch(
					mock.GetReposGitCommitsByOwnerByRepoByCommitSha,
					mockCommit,
				),
			),
			requestArgs: map[string]interface{}{
				"owner":  "owner",
				"repo":   "repo",
				"branch": "main",
				"files": []interface{}{
					map[string]interface{}{
						"content": "# Missing path",
					},
				},
				"message": "Update file",
			},
			expectError:    false, // This returns a tool error, not a Go error
			expectedErrMsg: "each file must have a path",
		},
		{
			name: "fails when files contains object without content",
			mockedClient: mock.NewMockedHTTPClient(
				// Get branch reference
				mock.WithRequestMatch(
					mock.GetReposGitRefByOwnerByRepoByRef,
					mockRef,
				),
				// Get commit
				mock.WithRequestMatch(
					mock.GetReposGitCommitsByOwnerByRepoByCommitSha,
					mockCommit,
				),
			),
			requestArgs: map[string]interface{}{
				"owner":  "owner",
				"repo":   "repo",
				"branch": "main",
				"files": []interface{}{
					map[string]interface{}{
						"path": "README.md",
						// Missing content
					},
				},
				"message": "Update file",
			},
			expectError:    false, // This returns a tool error, not a Go error
			expectedErrMsg: "each file must have content",
		},
		{
			name: "fails to get branch reference",
			mockedClient: mock.NewMockedHTTPClient(
				mock.WithRequestMatchHandler(
					mock.GetReposGitRefByOwnerByRepoByRef,
					mockResponse(t, http.StatusNotFound, nil),
				),
			),
			requestArgs: map[string]interface{}{
				"owner":  "owner",
				"repo":   "repo",
				"branch": "non-existent-branch",
				"files": []interface{}{
					map[string]interface{}{
						"path":    "README.md",
						"content": "# README",
					},
				},
				"message": "Update file",
			},
			expectError:    true,
			expectedErrMsg: "failed to get branch reference",
		},
		{
			name: "fails to get base commit",
			mockedClient: mock.NewMockedHTTPClient(
				// Get branch reference
				mock.WithRequestMatch(
					mock.GetReposGitRefByOwnerByRepoByRef,
					mockRef,
				),
				// Fail to get commit
				mock.WithRequestMatchHandler(
					mock.GetReposGitCommitsByOwnerByRepoByCommitSha,
					mockResponse(t, http.StatusNotFound, nil),
				),
			),
			requestArgs: map[string]interface{}{
				"owner":  "owner",
				"repo":   "repo",
				"branch": "main",
				"files": []interface{}{
					map[string]interface{}{
						"path":    "README.md",
						"content": "# README",
					},
				},
				"message": "Update file",
			},
			expectError:    true,
			expectedErrMsg: "failed to get base commit",
		},
		{
			name: "fails to create tree",
			mockedClient: mock.NewMockedHTTPClient(
				// Get branch reference
				mock.WithRequestMatch(
					mock.GetReposGitRefByOwnerByRepoByRef,
					mockRef,
				),
				// Get commit
				mock.WithRequestMatch(
					mock.GetReposGitCommitsByOwnerByRepoByCommitSha,
					mockCommit,
				),
				// Fail to create tree
				mock.WithRequestMatchHandler(
					mock.PostReposGitTreesByOwnerByRepo,
					mockResponse(t, http.StatusInternalServerError, nil),
				),
			),
			requestArgs: map[string]interface{}{
				"owner":  "owner",
				"repo":   "repo",
				"branch": "main",
				"files": []interface{}{
					map[string]interface{}{
						"path":    "README.md",
						"content": "# README",
					},
				},
				"message": "Update file",
			},
			expectError:    true,
			expectedErrMsg: "failed to create tree",
		},
	}

	for _, tc := range tests {
		t.Run(tc.name, func(t *testing.T) {
			// Setup client with mock
			client := github.NewClient(tc.mockedClient)
			_, handler := PushFiles(stubGetClientFn(client), translations.NullTranslationHelper)

			// Create call request
			request := createMCPRequest(tc.requestArgs)

			// Call handler
			result, err := handler(context.Background(), request)

			// Verify results
			if tc.expectError {
				require.NoError(t, err)
				require.True(t, result.IsError)
				errorContent := getErrorResult(t, result)
				assert.Contains(t, errorContent.Text, tc.expectedErrMsg)
				return
			}

			if tc.expectedErrMsg != "" {
				require.NotNil(t, result)
				require.True(t, result.IsError)
				errorContent := getErrorResult(t, result)
				assert.Contains(t, errorContent.Text, tc.expectedErrMsg)
				return
			}

			require.NoError(t, err)
			require.False(t, result.IsError)

			// Parse the result and get the text content if no error
			textContent := getTextResult(t, result)

			// Unmarshal and verify the result
			var returnedRef github.Reference
			err = json.Unmarshal([]byte(textContent.Text), &returnedRef)
			require.NoError(t, err)

			assert.Equal(t, *tc.expectedRef.Ref, *returnedRef.Ref)
			assert.Equal(t, *tc.expectedRef.Object.SHA, *returnedRef.Object.SHA)
		})
	}
}

func Test_ListBranches(t *testing.T) {
	// Verify tool definition once
	mockClient := github.NewClient(nil)
	tool, _ := ListBranches(stubGetClientFn(mockClient), translations.NullTranslationHelper)
	require.NoError(t, toolsnaps.Test(tool.Name, tool))

	assert.Equal(t, "list_branches", tool.Name)
	assert.NotEmpty(t, tool.Description)
	assert.Contains(t, tool.InputSchema.Properties, "owner")
	assert.Contains(t, tool.InputSchema.Properties, "repo")
	assert.Contains(t, tool.InputSchema.Properties, "page")
	assert.Contains(t, tool.InputSchema.Properties, "perPage")
	assert.ElementsMatch(t, tool.InputSchema.Required, []string{"owner", "repo"})

	// Setup mock branches for success case
	mockBranches := []*github.Branch{
		{
			Name:   github.Ptr("main"),
			Commit: &github.RepositoryCommit{SHA: github.Ptr("abc123")},
		},
		{
			Name:   github.Ptr("develop"),
			Commit: &github.RepositoryCommit{SHA: github.Ptr("def456")},
		},
	}

	// Test cases
	tests := []struct {
		name          string
		args          map[string]interface{}
		mockResponses []mock.MockBackendOption
		wantErr       bool
		errContains   string
	}{
		{
			name: "success",
			args: map[string]interface{}{
				"owner": "owner",
				"repo":  "repo",
				"page":  float64(2),
			},
			mockResponses: []mock.MockBackendOption{
				mock.WithRequestMatch(
					mock.GetReposBranchesByOwnerByRepo,
					mockBranches,
				),
			},
			wantErr: false,
		},
		{
			name: "missing owner",
			args: map[string]interface{}{
				"repo": "repo",
			},
			mockResponses: []mock.MockBackendOption{},
			wantErr:       false,
			errContains:   "missing required parameter: owner",
		},
		{
			name: "missing repo",
			args: map[string]interface{}{
				"owner": "owner",
			},
			mockResponses: []mock.MockBackendOption{},
			wantErr:       false,
			errContains:   "missing required parameter: repo",
		},
	}

	for _, tt := range tests {
		t.Run(tt.name, func(t *testing.T) {
			// Create mock client
			mockClient := github.NewClient(mock.NewMockedHTTPClient(tt.mockResponses...))
			_, handler := ListBranches(stubGetClientFn(mockClient), translations.NullTranslationHelper)

			// Create request
			request := createMCPRequest(tt.args)

			// Call handler
			result, err := handler(context.Background(), request)
			if tt.wantErr {
				require.Error(t, err)
				if tt.errContains != "" {
					assert.Contains(t, err.Error(), tt.errContains)
				}
				return
			}

			require.NoError(t, err)
			require.NotNil(t, result)

			if tt.errContains != "" {
				textContent := getTextResult(t, result)
				assert.Contains(t, textContent.Text, tt.errContains)
				return
			}

			textContent := getTextResult(t, result)
			require.NotEmpty(t, textContent.Text)

			// Verify response
			var branches []*github.Branch
			err = json.Unmarshal([]byte(textContent.Text), &branches)
			require.NoError(t, err)
			assert.Len(t, branches, 2)
			assert.Equal(t, "main", *branches[0].Name)
			assert.Equal(t, "develop", *branches[1].Name)
		})
	}
}

func Test_DeleteFile(t *testing.T) {
	// Verify tool definition once
	mockClient := github.NewClient(nil)
	tool, _ := DeleteFile(stubGetClientFn(mockClient), translations.NullTranslationHelper)
	require.NoError(t, toolsnaps.Test(tool.Name, tool))

	assert.Equal(t, "delete_file", tool.Name)
	assert.NotEmpty(t, tool.Description)
	assert.Contains(t, tool.InputSchema.Properties, "owner")
	assert.Contains(t, tool.InputSchema.Properties, "repo")
	assert.Contains(t, tool.InputSchema.Properties, "path")
	assert.Contains(t, tool.InputSchema.Properties, "message")
	assert.Contains(t, tool.InputSchema.Properties, "branch")
	// SHA is no longer required since we're using Git Data API
	assert.ElementsMatch(t, tool.InputSchema.Required, []string{"owner", "repo", "path", "message", "branch"})

	// Setup mock objects for Git Data API
	mockRef := &github.Reference{
		Ref: github.Ptr("refs/heads/main"),
		Object: &github.GitObject{
			SHA: github.Ptr("abc123"),
		},
	}

	mockCommit := &github.Commit{
		SHA: github.Ptr("abc123"),
		Tree: &github.Tree{
			SHA: github.Ptr("def456"),
		},
	}

	mockTree := &github.Tree{
		SHA: github.Ptr("ghi789"),
	}

	mockNewCommit := &github.Commit{
		SHA:     github.Ptr("jkl012"),
		Message: github.Ptr("Delete example file"),
		HTMLURL: github.Ptr("https://github.com/owner/repo/commit/jkl012"),
	}

	tests := []struct {
		name              string
		mockedClient      *http.Client
		requestArgs       map[string]interface{}
		expectError       bool
		expectedCommitSHA string
		expectedErrMsg    string
	}{
		{
			name: "successful file deletion using Git Data API",
			mockedClient: mock.NewMockedHTTPClient(
				// Get branch reference
				mock.WithRequestMatch(
					mock.GetReposGitRefByOwnerByRepoByRef,
					mockRef,
				),
				// Get commit
				mock.WithRequestMatch(
					mock.GetReposGitCommitsByOwnerByRepoByCommitSha,
					mockCommit,
				),
				// Create tree
				mock.WithRequestMatchHandler(
					mock.PostReposGitTreesByOwnerByRepo,
					expectRequestBody(t, map[string]interface{}{
						"base_tree": "def456",
						"tree": []interface{}{
							map[string]interface{}{
								"path": "docs/example.md",
								"mode": "100644",
								"type": "blob",
								"sha":  nil,
							},
						},
					}).andThen(
						mockResponse(t, http.StatusCreated, mockTree),
					),
				),
				// Create commit
				mock.WithRequestMatchHandler(
					mock.PostReposGitCommitsByOwnerByRepo,
					expectRequestBody(t, map[string]interface{}{
						"message": "Delete example file",
						"tree":    "ghi789",
						"parents": []interface{}{"abc123"},
					}).andThen(
						mockResponse(t, http.StatusCreated, mockNewCommit),
					),
				),
				// Update reference
				mock.WithRequestMatchHandler(
					mock.PatchReposGitRefsByOwnerByRepoByRef,
					expectRequestBody(t, map[string]interface{}{
						"sha":   "jkl012",
						"force": false,
					}).andThen(
						mockResponse(t, http.StatusOK, &github.Reference{
							Ref: github.Ptr("refs/heads/main"),
							Object: &github.GitObject{
								SHA: github.Ptr("jkl012"),
							},
						}),
					),
				),
			),
			requestArgs: map[string]interface{}{
				"owner":   "owner",
				"repo":    "repo",
				"path":    "docs/example.md",
				"message": "Delete example file",
				"branch":  "main",
			},
			expectError:       false,
			expectedCommitSHA: "jkl012",
		},
		{
			name: "file deletion fails - branch not found",
			mockedClient: mock.NewMockedHTTPClient(
				mock.WithRequestMatchHandler(
					mock.GetReposGitRefByOwnerByRepoByRef,
					http.HandlerFunc(func(w http.ResponseWriter, _ *http.Request) {
						w.WriteHeader(http.StatusNotFound)
						_, _ = w.Write([]byte(`{"message": "Reference not found"}`))
					}),
				),
			),
			requestArgs: map[string]interface{}{
				"owner":   "owner",
				"repo":    "repo",
				"path":    "docs/nonexistent.md",
				"message": "Delete nonexistent file",
				"branch":  "nonexistent-branch",
			},
			expectError:    true,
			expectedErrMsg: "failed to get branch reference",
		},
	}

	for _, tc := range tests {
		t.Run(tc.name, func(t *testing.T) {
			// Setup client with mock
			client := github.NewClient(tc.mockedClient)
			_, handler := DeleteFile(stubGetClientFn(client), translations.NullTranslationHelper)

			// Create call request
			request := createMCPRequest(tc.requestArgs)

			// Call handler
			result, err := handler(context.Background(), request)

			// Verify results
			if tc.expectError {
				require.Error(t, err)
				assert.Contains(t, err.Error(), tc.expectedErrMsg)
				return
			}

			require.NoError(t, err)

			// Parse the result and get the text content if no error
			textContent := getTextResult(t, result)

			// Unmarshal and verify the result
			var response map[string]interface{}
			err = json.Unmarshal([]byte(textContent.Text), &response)
			require.NoError(t, err)

			// Verify the response contains the expected commit
			commit, ok := response["commit"].(map[string]interface{})
			require.True(t, ok)
			commitSHA, ok := commit["sha"].(string)
			require.True(t, ok)
			assert.Equal(t, tc.expectedCommitSHA, commitSHA)
		})
	}
}

func Test_ListTags(t *testing.T) {
	// Verify tool definition once
	mockClient := github.NewClient(nil)
	tool, _ := ListTags(stubGetClientFn(mockClient), translations.NullTranslationHelper)
	require.NoError(t, toolsnaps.Test(tool.Name, tool))

	assert.Equal(t, "list_tags", tool.Name)
	assert.NotEmpty(t, tool.Description)
	assert.Contains(t, tool.InputSchema.Properties, "owner")
	assert.Contains(t, tool.InputSchema.Properties, "repo")
	assert.ElementsMatch(t, tool.InputSchema.Required, []string{"owner", "repo"})

	// Setup mock tags for success case
	mockTags := []*github.RepositoryTag{
		{
			Name: github.Ptr("v1.0.0"),
			Commit: &github.Commit{
				SHA: github.Ptr("v1.0.0-tag-sha"),
				URL: github.Ptr("https://api.github.com/repos/owner/repo/commits/abc123"),
			},
			ZipballURL: github.Ptr("https://github.com/owner/repo/zipball/v1.0.0"),
			TarballURL: github.Ptr("https://github.com/owner/repo/tarball/v1.0.0"),
		},
		{
			Name: github.Ptr("v0.9.0"),
			Commit: &github.Commit{
				SHA: github.Ptr("v0.9.0-tag-sha"),
				URL: github.Ptr("https://api.github.com/repos/owner/repo/commits/def456"),
			},
			ZipballURL: github.Ptr("https://github.com/owner/repo/zipball/v0.9.0"),
			TarballURL: github.Ptr("https://github.com/owner/repo/tarball/v0.9.0"),
		},
	}

	tests := []struct {
		name           string
		mockedClient   *http.Client
		requestArgs    map[string]interface{}
		expectError    bool
		expectedTags   []*github.RepositoryTag
		expectedErrMsg string
	}{
		{
			name: "successful tags list",
			mockedClient: mock.NewMockedHTTPClient(
				mock.WithRequestMatchHandler(
					mock.GetReposTagsByOwnerByRepo,
					expectPath(
						t,
						"/repos/owner/repo/tags",
					).andThen(
						mockResponse(t, http.StatusOK, mockTags),
					),
				),
			),
			requestArgs: map[string]interface{}{
				"owner": "owner",
				"repo":  "repo",
			},
			expectError:  false,
			expectedTags: mockTags,
		},
		{
			name: "list tags fails",
			mockedClient: mock.NewMockedHTTPClient(
				mock.WithRequestMatchHandler(
					mock.GetReposTagsByOwnerByRepo,
					http.HandlerFunc(func(w http.ResponseWriter, _ *http.Request) {
						w.WriteHeader(http.StatusInternalServerError)
						_, _ = w.Write([]byte(`{"message": "Internal Server Error"}`))
					}),
				),
			),
			requestArgs: map[string]interface{}{
				"owner": "owner",
				"repo":  "repo",
			},
			expectError:    true,
			expectedErrMsg: "failed to list tags",
		},
	}

	for _, tc := range tests {
		t.Run(tc.name, func(t *testing.T) {
			// Setup client with mock
			client := github.NewClient(tc.mockedClient)
			_, handler := ListTags(stubGetClientFn(client), translations.NullTranslationHelper)

			// Create call request
			request := createMCPRequest(tc.requestArgs)

			// Call handler
			result, err := handler(context.Background(), request)

			// Verify results
			if tc.expectError {
				require.NoError(t, err)
				require.True(t, result.IsError)
				errorContent := getErrorResult(t, result)
				assert.Contains(t, errorContent.Text, tc.expectedErrMsg)
				return
			}

			require.NoError(t, err)
			require.False(t, result.IsError)

			// Parse the result and get the text content if no error
			textContent := getTextResult(t, result)

			// Parse and verify the result
			var returnedTags []*github.RepositoryTag
			err = json.Unmarshal([]byte(textContent.Text), &returnedTags)
			require.NoError(t, err)

			// Verify each tag
			require.Equal(t, len(tc.expectedTags), len(returnedTags))
			for i, expectedTag := range tc.expectedTags {
				assert.Equal(t, *expectedTag.Name, *returnedTags[i].Name)
				assert.Equal(t, *expectedTag.Commit.SHA, *returnedTags[i].Commit.SHA)
			}
		})
	}
}

func Test_GetTag(t *testing.T) {
	// Verify tool definition once
	mockClient := github.NewClient(nil)
	tool, _ := GetTag(stubGetClientFn(mockClient), translations.NullTranslationHelper)
	require.NoError(t, toolsnaps.Test(tool.Name, tool))

	assert.Equal(t, "get_tag", tool.Name)
	assert.NotEmpty(t, tool.Description)
	assert.Contains(t, tool.InputSchema.Properties, "owner")
	assert.Contains(t, tool.InputSchema.Properties, "repo")
	assert.Contains(t, tool.InputSchema.Properties, "tag")
	assert.ElementsMatch(t, tool.InputSchema.Required, []string{"owner", "repo", "tag"})

	mockTagRef := &github.Reference{
		Ref: github.Ptr("refs/tags/v1.0.0"),
		Object: &github.GitObject{
			SHA: github.Ptr("v1.0.0-tag-sha"),
		},
	}

	mockTagObj := &github.Tag{
		SHA:     github.Ptr("v1.0.0-tag-sha"),
		Tag:     github.Ptr("v1.0.0"),
		Message: github.Ptr("Release v1.0.0"),
		Object: &github.GitObject{
			Type: github.Ptr("commit"),
			SHA:  github.Ptr("abc123"),
		},
	}

	tests := []struct {
		name           string
		mockedClient   *http.Client
		requestArgs    map[string]interface{}
		expectError    bool
		expectedTag    *github.Tag
		expectedErrMsg string
	}{
		{
			name: "successful tag retrieval",
			mockedClient: mock.NewMockedHTTPClient(
				mock.WithRequestMatchHandler(
					mock.GetReposGitRefByOwnerByRepoByRef,
					expectPath(
						t,
						"/repos/owner/repo/git/ref/tags/v1.0.0",
					).andThen(
						mockResponse(t, http.StatusOK, mockTagRef),
					),
				),
				mock.WithRequestMatchHandler(
					mock.GetReposGitTagsByOwnerByRepoByTagSha,
					expectPath(
						t,
						"/repos/owner/repo/git/tags/v1.0.0-tag-sha",
					).andThen(
						mockResponse(t, http.StatusOK, mockTagObj),
					),
				),
			),
			requestArgs: map[string]interface{}{
				"owner": "owner",
				"repo":  "repo",
				"tag":   "v1.0.0",
			},
			expectError: false,
			expectedTag: mockTagObj,
		},
		{
			name: "tag reference not found",
			mockedClient: mock.NewMockedHTTPClient(
				mock.WithRequestMatchHandler(
					mock.GetReposGitRefByOwnerByRepoByRef,
					http.HandlerFunc(func(w http.ResponseWriter, _ *http.Request) {
						w.WriteHeader(http.StatusNotFound)
						_, _ = w.Write([]byte(`{"message": "Reference does not exist"}`))
					}),
				),
			),
			requestArgs: map[string]interface{}{
				"owner": "owner",
				"repo":  "repo",
				"tag":   "v1.0.0",
			},
			expectError:    true,
			expectedErrMsg: "failed to get tag reference",
		},
		{
			name: "tag object not found",
			mockedClient: mock.NewMockedHTTPClient(
				mock.WithRequestMatch(
					mock.GetReposGitRefByOwnerByRepoByRef,
					mockTagRef,
				),
				mock.WithRequestMatchHandler(
					mock.GetReposGitTagsByOwnerByRepoByTagSha,
					http.HandlerFunc(func(w http.ResponseWriter, _ *http.Request) {
						w.WriteHeader(http.StatusNotFound)
						_, _ = w.Write([]byte(`{"message": "Tag object does not exist"}`))
					}),
				),
			),
			requestArgs: map[string]interface{}{
				"owner": "owner",
				"repo":  "repo",
				"tag":   "v1.0.0",
			},
			expectError:    true,
			expectedErrMsg: "failed to get tag object",
		},
	}

	for _, tc := range tests {
		t.Run(tc.name, func(t *testing.T) {
			// Setup client with mock
			client := github.NewClient(tc.mockedClient)
			_, handler := GetTag(stubGetClientFn(client), translations.NullTranslationHelper)

			// Create call request
			request := createMCPRequest(tc.requestArgs)

			// Call handler
			result, err := handler(context.Background(), request)

			// Verify results
			if tc.expectError {
				require.NoError(t, err)
				require.True(t, result.IsError)
				errorContent := getErrorResult(t, result)
				assert.Contains(t, errorContent.Text, tc.expectedErrMsg)
				return
			}

			require.NoError(t, err)
			require.False(t, result.IsError)

			// Parse the result and get the text content if no error
			textContent := getTextResult(t, result)

			// Parse and verify the result
			var returnedTag github.Tag
			err = json.Unmarshal([]byte(textContent.Text), &returnedTag)
			require.NoError(t, err)

			assert.Equal(t, *tc.expectedTag.SHA, *returnedTag.SHA)
			assert.Equal(t, *tc.expectedTag.Tag, *returnedTag.Tag)
			assert.Equal(t, *tc.expectedTag.Message, *returnedTag.Message)
			assert.Equal(t, *tc.expectedTag.Object.Type, *returnedTag.Object.Type)
			assert.Equal(t, *tc.expectedTag.Object.SHA, *returnedTag.Object.SHA)
		})
	}
}

<<<<<<< HEAD
func Test_ListReleases(t *testing.T) {
	mockClient := github.NewClient(nil)
	tool, _ := ListReleases(stubGetClientFn(mockClient), translations.NullTranslationHelper)

	assert.Equal(t, "list_releases", tool.Name)
	assert.NotEmpty(t, tool.Description)
	assert.Contains(t, tool.InputSchema.Properties, "owner")
	assert.Contains(t, tool.InputSchema.Properties, "repo")
	assert.ElementsMatch(t, tool.InputSchema.Required, []string{"owner", "repo"})

	mockReleases := []*github.RepositoryRelease{
		{
			ID:      github.Ptr(int64(1)),
			TagName: github.Ptr("v1.0.0"),
			Name:    github.Ptr("First Release"),
		},
		{
			ID:      github.Ptr(int64(2)),
			TagName: github.Ptr("v0.9.0"),
			Name:    github.Ptr("Beta Release"),
		},
	}

	tests := []struct {
		name           string
		mockedClient   *http.Client
		requestArgs    map[string]interface{}
		expectError    bool
		expectedResult []*github.RepositoryRelease
		expectedErrMsg string
	}{
		{
			name: "successful releases list",
			mockedClient: mock.NewMockedHTTPClient(
				mock.WithRequestMatch(
					mock.GetReposReleasesByOwnerByRepo,
					mockReleases,
				),
			),
			requestArgs: map[string]interface{}{
				"owner": "owner",
				"repo":  "repo",
			},
			expectError:    false,
			expectedResult: mockReleases,
		},
		{
			name: "releases list fails",
			mockedClient: mock.NewMockedHTTPClient(
				mock.WithRequestMatchHandler(
					mock.GetReposReleasesByOwnerByRepo,
					http.HandlerFunc(func(w http.ResponseWriter, _ *http.Request) {
						w.WriteHeader(http.StatusNotFound)
						_, _ = w.Write([]byte(`{"message": "Not Found"}`))
					}),
				),
			),
			requestArgs: map[string]interface{}{
				"owner": "owner",
				"repo":  "repo",
			},
			expectError:    true,
			expectedErrMsg: "failed to list releases",
=======
func Test_filterPaths(t *testing.T) {
	tests := []struct {
		name       string
		tree       []*github.TreeEntry
		path       string
		maxResults int
		expected   []string
	}{
		{
			name: "file name",
			tree: []*github.TreeEntry{
				{Path: github.Ptr("folder/foo.txt"), Type: github.Ptr("blob")},
				{Path: github.Ptr("bar.txt"), Type: github.Ptr("blob")},
				{Path: github.Ptr("nested/folder/foo.txt"), Type: github.Ptr("blob")},
				{Path: github.Ptr("nested/folder/baz.txt"), Type: github.Ptr("blob")},
			},
			path:       "foo.txt",
			maxResults: -1,
			expected:   []string{"folder/foo.txt", "nested/folder/foo.txt"},
		},
		{
			name: "dir name",
			tree: []*github.TreeEntry{
				{Path: github.Ptr("folder"), Type: github.Ptr("tree")},
				{Path: github.Ptr("bar.txt"), Type: github.Ptr("blob")},
				{Path: github.Ptr("nested/folder"), Type: github.Ptr("tree")},
				{Path: github.Ptr("nested/folder/baz.txt"), Type: github.Ptr("blob")},
			},
			path:       "folder/",
			maxResults: -1,
			expected:   []string{"folder/", "nested/folder/"},
		},
		{
			name: "dir and file match",
			tree: []*github.TreeEntry{
				{Path: github.Ptr("name"), Type: github.Ptr("tree")},
				{Path: github.Ptr("name"), Type: github.Ptr("blob")},
			},
			path:       "name", // No trailing slash can match both files and directories
			maxResults: -1,
			expected:   []string{"name/", "name"},
		},
		{
			name: "dir only match",
			tree: []*github.TreeEntry{
				{Path: github.Ptr("name"), Type: github.Ptr("tree")},
				{Path: github.Ptr("name"), Type: github.Ptr("blob")},
			},
			path:       "name/", // Trialing slash ensures only directories are matched
			maxResults: -1,
			expected:   []string{"name/"},
		},
		{
			name: "max results limit 2",
			tree: []*github.TreeEntry{
				{Path: github.Ptr("folder"), Type: github.Ptr("tree")},
				{Path: github.Ptr("nested/folder"), Type: github.Ptr("tree")},
				{Path: github.Ptr("nested/nested/folder"), Type: github.Ptr("tree")},
			},
			path:       "folder/",
			maxResults: 2,
			expected:   []string{"folder/", "nested/folder/"},
		},
		{
			name: "max results limit 1",
			tree: []*github.TreeEntry{
				{Path: github.Ptr("folder"), Type: github.Ptr("tree")},
				{Path: github.Ptr("nested/folder"), Type: github.Ptr("tree")},
				{Path: github.Ptr("nested/nested/folder"), Type: github.Ptr("tree")},
			},
			path:       "folder/",
			maxResults: 1,
			expected:   []string{"folder/"},
		},
		{
			name: "max results limit 0",
			tree: []*github.TreeEntry{
				{Path: github.Ptr("folder"), Type: github.Ptr("tree")},
				{Path: github.Ptr("nested/folder"), Type: github.Ptr("tree")},
				{Path: github.Ptr("nested/nested/folder"), Type: github.Ptr("tree")},
			},
			path:       "folder/",
			maxResults: 0,
			expected:   []string{},
>>>>>>> 02c86293
		},
	}

	for _, tc := range tests {
		t.Run(tc.name, func(t *testing.T) {
<<<<<<< HEAD
			client := github.NewClient(tc.mockedClient)
			_, handler := ListReleases(stubGetClientFn(client), translations.NullTranslationHelper)
			request := createMCPRequest(tc.requestArgs)
			result, err := handler(context.Background(), request)

			if tc.expectError {
				require.Error(t, err)
				assert.Contains(t, err.Error(), tc.expectedErrMsg)
				return
			}

			require.NoError(t, err)
			textContent := getTextResult(t, result)
			var returnedReleases []*github.RepositoryRelease
			err = json.Unmarshal([]byte(textContent.Text), &returnedReleases)
			require.NoError(t, err)
			assert.Len(t, returnedReleases, len(tc.expectedResult))
			for i, rel := range returnedReleases {
				assert.Equal(t, *tc.expectedResult[i].TagName, *rel.TagName)
			}
		})
	}
}

func Test_GetLatestRelease(t *testing.T) {
	mockClient := github.NewClient(nil)
	tool, _ := GetLatestRelease(stubGetClientFn(mockClient), translations.NullTranslationHelper)

	assert.Equal(t, "get_latest_release", tool.Name)
	assert.NotEmpty(t, tool.Description)
	assert.Contains(t, tool.InputSchema.Properties, "owner")
	assert.Contains(t, tool.InputSchema.Properties, "repo")
	assert.ElementsMatch(t, tool.InputSchema.Required, []string{"owner", "repo"})

	mockRelease := &github.RepositoryRelease{
		ID:      github.Ptr(int64(1)),
		TagName: github.Ptr("v1.0.0"),
		Name:    github.Ptr("First Release"),
	}

	tests := []struct {
		name           string
		mockedClient   *http.Client
		requestArgs    map[string]interface{}
		expectError    bool
		expectedResult *github.RepositoryRelease
		expectedErrMsg string
	}{
		{
			name: "successful latest release fetch",
			mockedClient: mock.NewMockedHTTPClient(
				mock.WithRequestMatch(
					mock.GetReposReleasesLatestByOwnerByRepo,
					mockRelease,
				),
			),
			requestArgs: map[string]interface{}{
				"owner": "owner",
				"repo":  "repo",
			},
			expectError:    false,
			expectedResult: mockRelease,
		},
		{
			name: "latest release fetch fails",
			mockedClient: mock.NewMockedHTTPClient(
				mock.WithRequestMatchHandler(
					mock.GetReposReleasesLatestByOwnerByRepo,
					http.HandlerFunc(func(w http.ResponseWriter, _ *http.Request) {
						w.WriteHeader(http.StatusNotFound)
						_, _ = w.Write([]byte(`{"message": "Not Found"}`))
					}),
				),
			),
			requestArgs: map[string]interface{}{
				"owner": "owner",
				"repo":  "repo",
			},
			expectError:    true,
			expectedErrMsg: "failed to get latest release",
=======
			result := filterPaths(tc.tree, tc.path, tc.maxResults)
			assert.Equal(t, tc.expected, result)
		})
	}
}

func Test_resolveGitReference(t *testing.T) {
	ctx := context.Background()
	owner := "owner"
	repo := "repo"

	tests := []struct {
		name           string
		ref            string
		sha            string
		mockSetup      func() *http.Client
		expectedOutput *raw.ContentOpts
		expectError    bool
		errorContains  string
	}{
		{
			name: "sha takes precedence over ref",
			ref:  "refs/heads/main",
			sha:  "123sha456",
			mockSetup: func() *http.Client {
				// No API calls should be made when SHA is provided
				return mock.NewMockedHTTPClient()
			},
			expectedOutput: &raw.ContentOpts{
				SHA: "123sha456",
			},
			expectError: false,
		},
		{
			name: "use default branch if ref and sha both empty",
			ref:  "",
			sha:  "",
			mockSetup: func() *http.Client {
				return mock.NewMockedHTTPClient(
					mock.WithRequestMatchHandler(
						mock.GetReposByOwnerByRepo,
						http.HandlerFunc(func(w http.ResponseWriter, _ *http.Request) {
							w.WriteHeader(http.StatusOK)
							_, _ = w.Write([]byte(`{"name": "repo", "default_branch": "main"}`))
						}),
					),
					mock.WithRequestMatchHandler(
						mock.GetReposGitRefByOwnerByRepoByRef,
						http.HandlerFunc(func(w http.ResponseWriter, r *http.Request) {
							assert.Contains(t, r.URL.Path, "/git/ref/heads/main")
							w.WriteHeader(http.StatusOK)
							_, _ = w.Write([]byte(`{"ref": "refs/heads/main", "object": {"sha": "main-sha"}}`))
						}),
					),
				)
			},
			expectedOutput: &raw.ContentOpts{
				Ref: "refs/heads/main",
				SHA: "main-sha",
			},
			expectError: false,
		},
		{
			name: "fully qualified ref passed through unchanged",
			ref:  "refs/heads/feature-branch",
			sha:  "",
			mockSetup: func() *http.Client {
				return mock.NewMockedHTTPClient(
					mock.WithRequestMatchHandler(
						mock.GetReposGitRefByOwnerByRepoByRef,
						http.HandlerFunc(func(w http.ResponseWriter, r *http.Request) {
							assert.Contains(t, r.URL.Path, "/git/ref/heads/feature-branch")
							w.WriteHeader(http.StatusOK)
							_, _ = w.Write([]byte(`{"ref": "refs/heads/feature-branch", "object": {"sha": "feature-sha"}}`))
						}),
					),
				)
			},
			expectedOutput: &raw.ContentOpts{
				Ref: "refs/heads/feature-branch",
				SHA: "feature-sha",
			},
			expectError: false,
		},
		{
			name: "short branch name resolves to refs/heads/",
			ref:  "main",
			sha:  "",
			mockSetup: func() *http.Client {
				return mock.NewMockedHTTPClient(
					mock.WithRequestMatchHandler(
						mock.GetReposGitRefByOwnerByRepoByRef,
						http.HandlerFunc(func(w http.ResponseWriter, r *http.Request) {
							if strings.Contains(r.URL.Path, "/git/ref/heads/main") {
								w.WriteHeader(http.StatusOK)
								_, _ = w.Write([]byte(`{"ref": "refs/heads/main", "object": {"sha": "main-sha"}}`))
							} else {
								t.Errorf("Unexpected path: %s", r.URL.Path)
								w.WriteHeader(http.StatusNotFound)
							}
						}),
					),
				)
			},
			expectedOutput: &raw.ContentOpts{
				Ref: "refs/heads/main",
				SHA: "main-sha",
			},
			expectError: false,
		},
		{
			name: "short tag name falls back to refs/tags/ when branch not found",
			ref:  "v1.0.0",
			sha:  "",
			mockSetup: func() *http.Client {
				return mock.NewMockedHTTPClient(
					mock.WithRequestMatchHandler(
						mock.GetReposGitRefByOwnerByRepoByRef,
						http.HandlerFunc(func(w http.ResponseWriter, r *http.Request) {
							switch {
							case strings.Contains(r.URL.Path, "/git/ref/heads/v1.0.0"):
								w.WriteHeader(http.StatusNotFound)
								_, _ = w.Write([]byte(`{"message": "Not Found"}`))
							case strings.Contains(r.URL.Path, "/git/ref/tags/v1.0.0"):
								w.WriteHeader(http.StatusOK)
								_, _ = w.Write([]byte(`{"ref": "refs/tags/v1.0.0", "object": {"sha": "tag-sha"}}`))
							default:
								t.Errorf("Unexpected path: %s", r.URL.Path)
								w.WriteHeader(http.StatusNotFound)
							}
						}),
					),
				)
			},
			expectedOutput: &raw.ContentOpts{
				Ref: "refs/tags/v1.0.0",
				SHA: "tag-sha",
			},
			expectError: false,
		},
		{
			name: "heads/ prefix gets refs/ prepended",
			ref:  "heads/feature-branch",
			sha:  "",
			mockSetup: func() *http.Client {
				return mock.NewMockedHTTPClient(
					mock.WithRequestMatchHandler(
						mock.GetReposGitRefByOwnerByRepoByRef,
						http.HandlerFunc(func(w http.ResponseWriter, r *http.Request) {
							assert.Contains(t, r.URL.Path, "/git/ref/heads/feature-branch")
							w.WriteHeader(http.StatusOK)
							_, _ = w.Write([]byte(`{"ref": "refs/heads/feature-branch", "object": {"sha": "feature-sha"}}`))
						}),
					),
				)
			},
			expectedOutput: &raw.ContentOpts{
				Ref: "refs/heads/feature-branch",
				SHA: "feature-sha",
			},
			expectError: false,
		},
		{
			name: "tags/ prefix gets refs/ prepended",
			ref:  "tags/v1.0.0",
			sha:  "",
			mockSetup: func() *http.Client {
				return mock.NewMockedHTTPClient(
					mock.WithRequestMatchHandler(
						mock.GetReposGitRefByOwnerByRepoByRef,
						http.HandlerFunc(func(w http.ResponseWriter, r *http.Request) {
							assert.Contains(t, r.URL.Path, "/git/ref/tags/v1.0.0")
							w.WriteHeader(http.StatusOK)
							_, _ = w.Write([]byte(`{"ref": "refs/tags/v1.0.0", "object": {"sha": "tag-sha"}}`))
						}),
					),
				)
			},
			expectedOutput: &raw.ContentOpts{
				Ref: "refs/tags/v1.0.0",
				SHA: "tag-sha",
			},
			expectError: false,
		},
		{
			name: "invalid short name that doesn't exist as branch or tag",
			ref:  "nonexistent",
			sha:  "",
			mockSetup: func() *http.Client {
				return mock.NewMockedHTTPClient(
					mock.WithRequestMatchHandler(
						mock.GetReposGitRefByOwnerByRepoByRef,
						http.HandlerFunc(func(w http.ResponseWriter, _ *http.Request) {
							// Both branch and tag attempts should return 404
							w.WriteHeader(http.StatusNotFound)
							_, _ = w.Write([]byte(`{"message": "Not Found"}`))
						}),
					),
				)
			},
			expectError:   true,
			errorContains: "could not resolve ref \"nonexistent\" as a branch or a tag",
		},
		{
			name: "fully qualified pull request ref",
			ref:  "refs/pull/123/head",
			sha:  "",
			mockSetup: func() *http.Client {
				return mock.NewMockedHTTPClient(
					mock.WithRequestMatchHandler(
						mock.GetReposGitRefByOwnerByRepoByRef,
						http.HandlerFunc(func(w http.ResponseWriter, r *http.Request) {
							assert.Contains(t, r.URL.Path, "/git/ref/pull/123/head")
							w.WriteHeader(http.StatusOK)
							_, _ = w.Write([]byte(`{"ref": "refs/pull/123/head", "object": {"sha": "pr-sha"}}`))
						}),
					),
				)
			},
			expectedOutput: &raw.ContentOpts{
				Ref: "refs/pull/123/head",
				SHA: "pr-sha",
			},
			expectError: false,
>>>>>>> 02c86293
		},
	}

	for _, tc := range tests {
		t.Run(tc.name, func(t *testing.T) {
<<<<<<< HEAD
			client := github.NewClient(tc.mockedClient)
			_, handler := GetLatestRelease(stubGetClientFn(client), translations.NullTranslationHelper)
			request := createMCPRequest(tc.requestArgs)
			result, err := handler(context.Background(), request)

			if tc.expectError {
				require.Error(t, err)
				assert.Contains(t, err.Error(), tc.expectedErrMsg)
=======
			// Setup client with mock
			client := github.NewClient(tc.mockSetup())
			opts, err := resolveGitReference(ctx, client, owner, repo, tc.ref, tc.sha)

			if tc.expectError {
				require.Error(t, err)
				if tc.errorContains != "" {
					assert.Contains(t, err.Error(), tc.errorContains)
				}
>>>>>>> 02c86293
				return
			}

			require.NoError(t, err)
<<<<<<< HEAD
			textContent := getTextResult(t, result)
			var returnedRelease github.RepositoryRelease
			err = json.Unmarshal([]byte(textContent.Text), &returnedRelease)
			require.NoError(t, err)
			assert.Equal(t, *tc.expectedResult.TagName, *returnedRelease.TagName)
=======
			require.NotNil(t, opts)

			if tc.expectedOutput.SHA != "" {
				assert.Equal(t, tc.expectedOutput.SHA, opts.SHA)
			}
			if tc.expectedOutput.Ref != "" {
				assert.Equal(t, tc.expectedOutput.Ref, opts.Ref)
			}
>>>>>>> 02c86293
		})
	}
}<|MERGE_RESOLUTION|>--- conflicted
+++ resolved
@@ -2114,7 +2114,6 @@
 	}
 }
 
-<<<<<<< HEAD
 func Test_ListReleases(t *testing.T) {
 	mockClient := github.NewClient(nil)
 	tool, _ := ListReleases(stubGetClientFn(mockClient), translations.NullTranslationHelper)
@@ -2178,98 +2177,11 @@
 			},
 			expectError:    true,
 			expectedErrMsg: "failed to list releases",
-=======
-func Test_filterPaths(t *testing.T) {
-	tests := []struct {
-		name       string
-		tree       []*github.TreeEntry
-		path       string
-		maxResults int
-		expected   []string
-	}{
-		{
-			name: "file name",
-			tree: []*github.TreeEntry{
-				{Path: github.Ptr("folder/foo.txt"), Type: github.Ptr("blob")},
-				{Path: github.Ptr("bar.txt"), Type: github.Ptr("blob")},
-				{Path: github.Ptr("nested/folder/foo.txt"), Type: github.Ptr("blob")},
-				{Path: github.Ptr("nested/folder/baz.txt"), Type: github.Ptr("blob")},
-			},
-			path:       "foo.txt",
-			maxResults: -1,
-			expected:   []string{"folder/foo.txt", "nested/folder/foo.txt"},
-		},
-		{
-			name: "dir name",
-			tree: []*github.TreeEntry{
-				{Path: github.Ptr("folder"), Type: github.Ptr("tree")},
-				{Path: github.Ptr("bar.txt"), Type: github.Ptr("blob")},
-				{Path: github.Ptr("nested/folder"), Type: github.Ptr("tree")},
-				{Path: github.Ptr("nested/folder/baz.txt"), Type: github.Ptr("blob")},
-			},
-			path:       "folder/",
-			maxResults: -1,
-			expected:   []string{"folder/", "nested/folder/"},
-		},
-		{
-			name: "dir and file match",
-			tree: []*github.TreeEntry{
-				{Path: github.Ptr("name"), Type: github.Ptr("tree")},
-				{Path: github.Ptr("name"), Type: github.Ptr("blob")},
-			},
-			path:       "name", // No trailing slash can match both files and directories
-			maxResults: -1,
-			expected:   []string{"name/", "name"},
-		},
-		{
-			name: "dir only match",
-			tree: []*github.TreeEntry{
-				{Path: github.Ptr("name"), Type: github.Ptr("tree")},
-				{Path: github.Ptr("name"), Type: github.Ptr("blob")},
-			},
-			path:       "name/", // Trialing slash ensures only directories are matched
-			maxResults: -1,
-			expected:   []string{"name/"},
-		},
-		{
-			name: "max results limit 2",
-			tree: []*github.TreeEntry{
-				{Path: github.Ptr("folder"), Type: github.Ptr("tree")},
-				{Path: github.Ptr("nested/folder"), Type: github.Ptr("tree")},
-				{Path: github.Ptr("nested/nested/folder"), Type: github.Ptr("tree")},
-			},
-			path:       "folder/",
-			maxResults: 2,
-			expected:   []string{"folder/", "nested/folder/"},
-		},
-		{
-			name: "max results limit 1",
-			tree: []*github.TreeEntry{
-				{Path: github.Ptr("folder"), Type: github.Ptr("tree")},
-				{Path: github.Ptr("nested/folder"), Type: github.Ptr("tree")},
-				{Path: github.Ptr("nested/nested/folder"), Type: github.Ptr("tree")},
-			},
-			path:       "folder/",
-			maxResults: 1,
-			expected:   []string{"folder/"},
-		},
-		{
-			name: "max results limit 0",
-			tree: []*github.TreeEntry{
-				{Path: github.Ptr("folder"), Type: github.Ptr("tree")},
-				{Path: github.Ptr("nested/folder"), Type: github.Ptr("tree")},
-				{Path: github.Ptr("nested/nested/folder"), Type: github.Ptr("tree")},
-			},
-			path:       "folder/",
-			maxResults: 0,
-			expected:   []string{},
->>>>>>> 02c86293
 		},
 	}
 
 	for _, tc := range tests {
 		t.Run(tc.name, func(t *testing.T) {
-<<<<<<< HEAD
 			client := github.NewClient(tc.mockedClient)
 			_, handler := ListReleases(stubGetClientFn(client), translations.NullTranslationHelper)
 			request := createMCPRequest(tc.requestArgs)
@@ -2293,7 +2205,6 @@
 		})
 	}
 }
-
 func Test_GetLatestRelease(t *testing.T) {
 	mockClient := github.NewClient(nil)
 	tool, _ := GetLatestRelease(stubGetClientFn(mockClient), translations.NullTranslationHelper)
@@ -2350,7 +2261,121 @@
 			},
 			expectError:    true,
 			expectedErrMsg: "failed to get latest release",
-=======
+		},
+	}
+
+	for _, tc := range tests {
+		t.Run(tc.name, func(t *testing.T) {
+			client := github.NewClient(tc.mockedClient)
+			_, handler := GetLatestRelease(stubGetClientFn(client), translations.NullTranslationHelper)
+			request := createMCPRequest(tc.requestArgs)
+			result, err := handler(context.Background(), request)
+
+			if tc.expectError {
+				require.Error(t, err)
+				assert.Contains(t, err.Error(), tc.expectedErrMsg)
+				return
+			}
+
+			require.NoError(t, err)
+			textContent := getTextResult(t, result)
+			var returnedRelease github.RepositoryRelease
+			err = json.Unmarshal([]byte(textContent.Text), &returnedRelease)
+			require.NoError(t, err)
+			assert.Equal(t, *tc.expectedResult.TagName, *returnedRelease.TagName)
+		})
+	}
+}
+
+func Test_filterPaths(t *testing.T) {
+	tests := []struct {
+		name       string
+		tree       []*github.TreeEntry
+		path       string
+		maxResults int
+		expected   []string
+	}{
+		{
+			name: "file name",
+			tree: []*github.TreeEntry{
+				{Path: github.Ptr("folder/foo.txt"), Type: github.Ptr("blob")},
+				{Path: github.Ptr("bar.txt"), Type: github.Ptr("blob")},
+				{Path: github.Ptr("nested/folder/foo.txt"), Type: github.Ptr("blob")},
+				{Path: github.Ptr("nested/folder/baz.txt"), Type: github.Ptr("blob")},
+			},
+			path:       "foo.txt",
+			maxResults: -1,
+			expected:   []string{"folder/foo.txt", "nested/folder/foo.txt"},
+		},
+		{
+			name: "dir name",
+			tree: []*github.TreeEntry{
+				{Path: github.Ptr("folder"), Type: github.Ptr("tree")},
+				{Path: github.Ptr("bar.txt"), Type: github.Ptr("blob")},
+				{Path: github.Ptr("nested/folder"), Type: github.Ptr("tree")},
+				{Path: github.Ptr("nested/folder/baz.txt"), Type: github.Ptr("blob")},
+			},
+			path:       "folder/",
+			maxResults: -1,
+			expected:   []string{"folder/", "nested/folder/"},
+		},
+		{
+			name: "dir and file match",
+			tree: []*github.TreeEntry{
+				{Path: github.Ptr("name"), Type: github.Ptr("tree")},
+				{Path: github.Ptr("name"), Type: github.Ptr("blob")},
+			},
+			path:       "name", // No trailing slash can match both files and directories
+			maxResults: -1,
+			expected:   []string{"name/", "name"},
+		},
+		{
+			name: "dir only match",
+			tree: []*github.TreeEntry{
+				{Path: github.Ptr("name"), Type: github.Ptr("tree")},
+				{Path: github.Ptr("name"), Type: github.Ptr("blob")},
+			},
+			path:       "name/", // Trialing slash ensures only directories are matched
+			maxResults: -1,
+			expected:   []string{"name/"},
+		},
+		{
+			name: "max results limit 2",
+			tree: []*github.TreeEntry{
+				{Path: github.Ptr("folder"), Type: github.Ptr("tree")},
+				{Path: github.Ptr("nested/folder"), Type: github.Ptr("tree")},
+				{Path: github.Ptr("nested/nested/folder"), Type: github.Ptr("tree")},
+			},
+			path:       "folder/",
+			maxResults: 2,
+			expected:   []string{"folder/", "nested/folder/"},
+		},
+		{
+			name: "max results limit 1",
+			tree: []*github.TreeEntry{
+				{Path: github.Ptr("folder"), Type: github.Ptr("tree")},
+				{Path: github.Ptr("nested/folder"), Type: github.Ptr("tree")},
+				{Path: github.Ptr("nested/nested/folder"), Type: github.Ptr("tree")},
+			},
+			path:       "folder/",
+			maxResults: 1,
+			expected:   []string{"folder/"},
+		},
+		{
+			name: "max results limit 0",
+			tree: []*github.TreeEntry{
+				{Path: github.Ptr("folder"), Type: github.Ptr("tree")},
+				{Path: github.Ptr("nested/folder"), Type: github.Ptr("tree")},
+				{Path: github.Ptr("nested/nested/folder"), Type: github.Ptr("tree")},
+			},
+			path:       "folder/",
+			maxResults: 0,
+			expected:   []string{},
+		},
+	}
+
+	for _, tc := range tests {
+		t.Run(tc.name, func(t *testing.T) {
 			result := filterPaths(tc.tree, tc.path, tc.maxResults)
 			assert.Equal(t, tc.expected, result)
 		})
@@ -2575,22 +2600,11 @@
 				SHA: "pr-sha",
 			},
 			expectError: false,
->>>>>>> 02c86293
 		},
 	}
 
 	for _, tc := range tests {
 		t.Run(tc.name, func(t *testing.T) {
-<<<<<<< HEAD
-			client := github.NewClient(tc.mockedClient)
-			_, handler := GetLatestRelease(stubGetClientFn(client), translations.NullTranslationHelper)
-			request := createMCPRequest(tc.requestArgs)
-			result, err := handler(context.Background(), request)
-
-			if tc.expectError {
-				require.Error(t, err)
-				assert.Contains(t, err.Error(), tc.expectedErrMsg)
-=======
 			// Setup client with mock
 			client := github.NewClient(tc.mockSetup())
 			opts, err := resolveGitReference(ctx, client, owner, repo, tc.ref, tc.sha)
@@ -2600,18 +2614,10 @@
 				if tc.errorContains != "" {
 					assert.Contains(t, err.Error(), tc.errorContains)
 				}
->>>>>>> 02c86293
 				return
 			}
 
 			require.NoError(t, err)
-<<<<<<< HEAD
-			textContent := getTextResult(t, result)
-			var returnedRelease github.RepositoryRelease
-			err = json.Unmarshal([]byte(textContent.Text), &returnedRelease)
-			require.NoError(t, err)
-			assert.Equal(t, *tc.expectedResult.TagName, *returnedRelease.TagName)
-=======
 			require.NotNil(t, opts)
 
 			if tc.expectedOutput.SHA != "" {
@@ -2620,7 +2626,6 @@
 			if tc.expectedOutput.Ref != "" {
 				assert.Equal(t, tc.expectedOutput.Ref, opts.Ref)
 			}
->>>>>>> 02c86293
 		})
 	}
 }